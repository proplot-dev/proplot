#!/usr/bin/env python3
from matplotlib import rcParams
import os
import numpy as np
import matplotlib.pyplot as plt
import matplotlib.cm as mcm
import matplotlib.colors as mcolors
from .rcmod import rc
from . import colortools as tools
from . import subplots # actually imports the function, since __init__ makes it global
_data = f'{os.path.dirname(__file__)}' # or parent, but that makes pip install distribution hard
_scales = {'rgb':(1,1,1), 'default':(360,100,100)}
_names  = {'rgb':('red', 'green', 'blue'),
            'hcl':('hue', 'chroma', 'luminance'),
            'hsl':('hue', 'saturation', 'luminance'),
            'hsv':('hue', 'saturation', 'value'),
            'hpl':('hue', 'partial sat', 'luminance')}

#------------------------------------------------------------------------------#
# Demo of channel values and colorspaces
#------------------------------------------------------------------------------#
<<<<<<< HEAD
def colorspace_breakdown(luminance=None, chroma=None, saturation=None, hue=None,
                         N=100, space='hcl'):
    # Dictionary
    hues = np.linspace(0, 360, 361)
    sats = np.linspace(0, 120, 120) # use 120 instead of 121, prevents annoying rough edge on HSL plot
    lums = np.linspace(0, 99.99, 101)
    chroma = saturation if saturation is not None else chroma
    if luminance is None and chroma is None and hue is None:
        luminance = 50
=======
def colorspace_breakdown(luminance=50, chroma=None, saturation=None, hue=None,
                         N=100, space='hcl'):
    # Dictionary
    hues = np.linspace(0, 360, N)
    sats = np.linspace(0, 100, N)
    lums = np.linspace(0, 100, N)
    chroma = saturation if saturation is not None else chroma
>>>>>>> 448bbc10
    if luminance is not None:
        hsl = np.concatenate((
            np.repeat(hues[:,None], len(sats), axis=1)[...,None],
            np.repeat(sats[None,:], len(hues), axis=0)[...,None],
            np.ones((len(hues), len(sats)))[...,None]*luminance,
            ), axis=2)
        suptitle = f'Hue-chroma cross-section for luminance {luminance}'
        xlabel, ylabel = 'hue', 'chroma'
<<<<<<< HEAD
        xloc, yloc = 60, 20
=======
>>>>>>> 448bbc10
    elif chroma is not None:
        hsl = np.concatenate((
            np.repeat(hues[:,None], len(lums), axis=1)[...,None],
            np.ones((len(hues), len(lums)))[...,None]*chroma,
            np.repeat(lums[None,:], len(hues), axis=0)[...,None],
            ), axis=2)
        suptitle = f'Hue-luminance cross-section for chroma {chroma}'
        xlabel, ylabel = 'hue', 'luminance'
<<<<<<< HEAD
        xloc, yloc = 60, 20
    elif hue is not None:
        hsl = np.concatenate((
            np.ones((len(lums), len(sats)))[...,None]*hue,
            np.repeat(sats[None,:], len(lums), axis=0)[...,None],
            np.repeat(lums[:,None], len(sats), axis=1)[...,None],
            ), axis=2)
        suptitle = 'Luminance-chroma cross-section'
        xlabel, ylabel = 'luminance', 'chroma'
        xloc, yloc = 20, 20

    # Make figure, with hatching indiatinc invalid values
    # Note we invert the x-y ordering for imshow
    rc['facehatch'] = '....'
    f, axs = subplots(ncols=3, bottomlegends=True, rightcolorbar=True,
                        span=0, share=0, wspace=0.6, axwidth=2.5,
=======
    elif hue is not None:
        hsl = np.concatenate((
            np.ones((len(sats), len(lums)))[...,None]*hue,
            np.repeat(sats[:,None], len(lums), axis=1)[...,None],
            np.repeat(lums[None,:], len(sats), axis=0)[...,None],
            ), axis=2)
        suptitle = 'Chroma-luminance cross-section'
        xlabel, ylabel = 'chroma', 'luminance'

    # Make figure, with hatching indiatinc invalid values
    # Note we invert the x-y ordering for imshow
    rc['facehatch'] = 'xxx'
    f, axs = subplots(ncols=3, bottomlegends=True, rightcolorbar=True,
                        span=0, share=0, wspace=0.2, axwidth=2.5,
>>>>>>> 448bbc10
                        left=0, right=0, bottom=0,
                        aspect=1, tight=True)
    for i,(ax,space) in enumerate(zip(axs,('hcl','hsl','hpl'))):
        rgba = np.ones((*hsl.shape[:2][::-1], 4)) # RGBA
        for j in range(hsl.shape[0]):
            for k in range(hsl.shape[1]):
                rgb_jk = tools.to_rgb(hsl[j,k,:].flat, space)
                if not all(0 <= c <= 1 for c in rgb_jk):
                    rgba[k,j,3] = 0 # transparent cell
                else:
                    rgba[k,j,:3] = rgb_jk
<<<<<<< HEAD
        ax.imshow(rgba, origin='lower', aspect='auto')
        ax.format(xlabel=xlabel, ylabel=ylabel, suptitle=suptitle,
                  grid=False, tickminor=False,
                  xlocator=xloc, ylocator=yloc,
                  title=space.upper(), title_kw={'weight':'bold'})
=======
        ax.imshow(rgba, origin='lower')
        ax.format(xlabel=xlabel, ylabel=ylabel, suptitle=suptitle,
                  xlocator='none', ylocator='none',
                  title=space.upper())
>>>>>>> 448bbc10
    return f

def cmap_breakdown(name, N=100, space='hcl'):
    # Figure
    f, axs = subplots(ncols=4, bottomlegends=True, rightcolorbar=True,
                           span=0, sharey=1, wspace=0.5,
                           bottom=0.4, axwidth=2, aspect=1, tight=True)
    x = np.linspace(0, 1, N)
    cmap = tools.colormap(name, N=N)
    cmap._init()
    for j,(ax,space) in enumerate(zip(axs,('hcl','hsl','hpl','rgb'))):
        # Get RGB table, unclipped
        hs = []
        if hasattr(cmap, 'space'):
            cmap._init()
            lut = cmap._lut_hsl[:,:3].copy()
            for i in range(len(lut)):
                lut[i,:] = tools.to_rgb(lut[i,:], cmap.space)
        else:
            lut = cmap._lut[:,:3].copy()
        # Convert RGB to space
        for i in range(len(lut)):
            lut[i,:] = tools.to_xyz(lut[i,:], space=space)
        scale  = _scales.get(space, _scales['default'])
        labels = _names[space]
        # Draw line, add legend
        colors = ['C1', 'C2', 'C0'] # corresponds with RGB roughly
        m = 0
        for i,label in enumerate(labels):
            y = lut[:-2,i]/scale[i]
            y = np.clip(y, 0, 5)
            h, = ax.plot(x, y, color=colors[i], lw=2, label=label)
            m = max(m, max(y))
            hs += [h]
        f.bottompanel[j].legend(hs)
        ax.axhline(1, color='red7', dashes=(1.5, 1.5), alpha=0.8, zorder=0, lw=2)
        ax.format(title=space.upper(), titlepos='oc', ylim=(0-0.1, m + 0.1))
    # Draw colorbar
    with np.errstate(all='ignore'):
        m = ax.contourf([[np.nan,np.nan],[np.nan,np.nan]], levels=100, cmap=name)
    f.rightpanel.colorbar(m, clocator='none', cformatter='none', clabel=f'{name} colors')
    locator = [0, 0.25, 0.5, 0.75, 1, 2, 3, 4, 5, 6, 7, 8, 10]
    axs.format(suptitle=f'{name} channel breakdown', ylim=None, ytickminor=False,
              yscale=('cutoff', 4, 1), ylocator=locator, # progress 10x faster above x=1
              xlabel='position', ylabel='scaled channel value')

#------------------------------------------------------------------------------#
# Reference tables for colors, colormaps, cycles
#------------------------------------------------------------------------------#
def color_show(groups=None, ncols=4, nbreak=12, minsat=0.2):
    """
    Visualize all possible named colors. Wheee!
    Modified from: https://matplotlib.org/examples/color/named_colors.html
    * Special Note: The 'Tableau Colors' are just the *default matplotlib
      color cycle colors*! So don't bother iterating over them.
    """
    # Get colors explicitly defined in _colors_full_map, or the default
    # components of that map (see soure code; is just a dictionary wrapper
    # on some simple lists)
    figs = []
    scale = (360, 100, 100)
    groups = groups or [['xkcd','crayons']]
    for group in groups:
        # Get group colors
        group = group or 'open'
        if isinstance(group, str):
            group = [group]
        color_dict = {}
        for name in group:
            # Read colors from current cycler
            if name=='cycle':
                seen = set() # trickery
                cycle_colors = rcParams['axes.prop_cycle'].by_key()['color']
                cycle_colors = [color for color in cycle_colors if not (color in seen or seen.add(color))] # trickery
                color_dict.update({f'C{i}':v for i,v in enumerate(cycle_colors)})
            # Read custom defined colors
            else:
                color_dict.update(tools.colors_filtered[name]) # add category dictionary

        # Group colors together by discrete range of hue, then sort by value
        # For opencolors this is not necessary
        if 'open' in group:
            # Sorted color columns and plot settings
            wscale = 0.5
            swatch = 1.5
            names = ['red', 'pink', 'grape', 'violet', 'indigo', 'blue', 'cyan', 'teal', 'green', 'lime', 'yellow', 'orange', 'gray']
            nrows, ncols = 10, len(names) # rows and columns
            plot_names = [[name+str(i) for i in range(nrows)] for name in names]
            nrows = nrows*2
            ncols = (ncols+1)//2
            plot_names = np.array(plot_names, order='C')
            plot_names.resize((ncols, nrows))
            plot_names = plot_names.tolist()
        else:
            # For other palettes this is necessary
            # Get colors in perceptally uniform space
            # Then will group based on hue thresholds
            wscale = 1
            swatch = 1
            colors_hsl = {key:
                [c/s for c,s in zip(tools.to_xyz(value,
                tools._distinct_colors_space), scale)]
                for key,value in color_dict.items()}

            # Keep in separate columns
            breakpoints = np.linspace(0,1,nbreak) # group in blocks of 20 hues
            plot_names = [] # initialize
            sat_test = (lambda x: x<minsat) # test saturation for 'grays'
            for n in range(len(breakpoints)):
                # Get 'grays' column
                if n==0:
                    hue_colors = [(name,hsl) for name,hsl in colors_hsl.items()
                                  if sat_test(hsl[1])]
                # Get column for nth color
                else:
                    b1, b2 = breakpoints[n-1], breakpoints[n]
                    hue_test   = ((lambda x: b1<=x<=b2) if b2 is breakpoints[-1]
                                   else (lambda x: b1<=x<b2))
                    hue_colors = [(name,hsl) for name,hsl in colors_hsl.items() if
                            hue_test(hsl[0]) and not sat_test(hsl[1])] # grays have separate category
                # Get indices to build sorted list, then append sorted list
                sorted_index = np.argsort([pair[1][2] for pair in hue_colors])
                plot_names.append([hue_colors[i][0] for i in sorted_index])
            # Concatenate those columns so get nice rectangle
            # nrows = max(len(huelist) for huelist in plot_names) # number of rows
            # ncols = nbreak-1 # allow custom setting
            names = [i for sublist in plot_names for i in sublist]
            plot_names = [[]]
            nrows = len(names)//ncols+1
            for i,name in enumerate(names):
                if ((i + 1) % nrows)==0:
                    plot_names.append([]) # add new empty list
                plot_names[-1].append(name)

        # Create plot by iterating over columns 
        # Easy peasy. And put 40 colors in a column
        fig, ax = subplots(width=8*wscale*(ncols/4),
                           height=5*(nrows/40),
                           left=0, right=0, top=0, bottom=0,
                           tight=False)
        # asdfsda
        X, Y = fig.get_dpi()*fig.get_size_inches() # size in *dots*; make these axes units
        # print(X, Y)
        # dx, dy = fig.get_dpi()
        # X, Y = ax.width, ax.height
        # print(X, Y)
        hsep, wsep = Y/(nrows+1), X/ncols # height and width of row/column in *dots*
        for col,huelist in enumerate(plot_names):
            for row,name in enumerate(huelist): # list of colors in hue category
                if not name: # empty slot
                    continue
                y = Y - hsep*(row + 1)
                y_line = y + hsep*0.1
                xi_line = wsep*(col + 0.05)
                xf_line = wsep*(col + 0.25*swatch)
                xi_text = wsep*(col + 0.25*swatch + 0.03*swatch)
                print_name = name.split('xkcd:')[-1] # make sure no xkcd:
                ax.text(xi_text, y, print_name,
                        fontsize=hsep*0.8, ha='left', va='center')
                ax.hlines(y_line, xi_line, xf_line, color=color_dict[name], lw=hsep*0.6)

        # Format and save figure
        ax.format(xlim=(0,X), ylim=(0,Y))
        ax.set_axis_off()
        fig.save(f'{_data}/colors/colors_{"-".join(group)}.pdf',
                format='pdf', transparent=False)
        # asdfasd
        figs += [fig]
    return figs

def cycle_show():
    """
    Show off the different color cycles.
    Wrote this one myself, so it uses the custom API.
    """
    # Get the list of cycles
    _cycles = {**{name:mcm.cmap_d[name].colors for name in tools._cycles_cmap},
               **{name:mcm.cmap_d[name].colors for name in tools._cycles_list.keys()}}
    nrows = len(_cycles)//2+len(_cycles)%2
    # Create plot
    state = np.random.RandomState(528)
    fig, axs = subplots(width=6, wspace=0.05, hspace=0.25,
                        sharey=False, sharex=False,
                        aspect=2, ncols=2, nrows=nrows)
    for i,(ax,(key,cycle)) in enumerate(zip(axs, _cycles.items())):
        key = key.lower()
        array = state.rand(20,len(cycle)) - 0.5
        array = array[:,:1] + array.cumsum(axis=0) + np.arange(0,len(cycle))
        for j,color in enumerate(cycle):
            l, = ax.plot(array[:,j], lw=5, ls='-', color=color)
            l.set_zorder(10+len(cycle)-j) # make first lines have big zorder
        title = f'{key}: {len(cycle)} colors'
        ax.set_title(title)
        ax.grid(True)
        for axis in 'xy':
            ax.tick_params(axis=axis,
                    which='both', labelbottom=False, labelleft=False,
                    bottom=False, top=False, left=False, right=False)
    if len(_cycles)%2==1:
        axs[-1].set_visible(False)
    # Save
    fig.savefig(f'{_data}/colors/cycles.pdf', format='pdf')
    return fig

# def cmap_show(N=31, ignore=['Miscellaneous','Sequential2','Diverging2']):
def cmap_show(N=31):
    """
    Plot all current colormaps, along with their catgories.
    This example comes from the Cookbook on www.scipy.org. According to the
    history, Andrew Straw did the conversion from an old page, but it is
    unclear who the original author is.
    See: http://matplotlib.org/examples/color/colormaps_reference.html
    """
    # Have colormaps separated into categories:
    # NOTE: viridis, cividis, plasma, inferno, and magma are all
    # listed colormaps for some reason
    exceptions = ['viridis','cividis','plasma','inferno','magma']
    cmaps_reg = [name for name in mcm.cmap_d.keys() if
            not name.endswith('_r')
            and name not in tools._cmaps_lower
            and 'Vega' not in name
            and (isinstance(mcm.cmap_d[name],mcolors.LinearSegmentedColormap) or name in exceptions)]
    # cmaps_listed = [name for name in mcm.cmap_d.keys() if
    #         and (not isinstance(mcm.cmap_d[name],mcolors.LinearSegmentedColormap) and name not in exceptions)]

    # Detect unknown/manually created colormaps, and filter out
    # colormaps belonging to certain section
    categories    = {cat:names for cat,names in tools._cmap_categories.items()
                        if cat not in tools._cmap_categories_delete}
    cmaps_ignore  = [name for cat,names in tools._cmap_categories.items() for name in names
                        if cat in tools._cmap_categories_delete]
    cmaps_known   = [name for cat,names in categories.items() for name in names
                        if name in cmaps_reg]
    cmaps_missing = [name for cat,names in categories.items() for name in names
                        if name not in cmaps_reg]
    cmaps_custom  = [name for name in cmaps_reg
                        if name not in cmaps_known and name not in cmaps_ignore]
    if cmaps_missing:
        print(f'Missing colormaps: {", ".join(cmaps_missing)}')
    if cmaps_ignore:
        print(f'Ignored colormaps: {", ".join(cmaps_ignore)}')
    if cmaps_custom:
        print(f'New colormaps: {", ".join(cmaps_custom)}')

    # Attempt to auto-detect diverging colormaps, just sample the points on either end
    # Do this by simply summing the RGB channels to get HSV brightness
    # l = lambda i: to_xyz(to_rgb(m(i)), 'hcl')[2] # get luminance
    # if (l(0)<l(0.5) and l(1)<l(0.5)): # or (l(0)>l(0.5) and l(1)>l(0.5)):
    # if name.lower() in custom_diverging:

    # Attempt sorting based on hue
    # for cat in ['ProPlot Sequential', 'cmOcean Sequential', 'ColorBrewer2.0 Sequential']:
    # for cat in ['ProPlot Sequential', 'ColorBrewer2.0 Sequential']:
    for cat in []:
        hues = [np.mean([tools.to_xyz(tools.to_rgb(color),'hsl')[0]
            for color in mcm.cmap_d[name](np.linspace(0.3,1,20))])
            for name in categories[cat]]
        categories[cat] = [categories[cat][idx] for 
            idx,name in zip(np.argsort(hues), categories[cat])]

    # Array for producing visualization with imshow
    a = np.linspace(0, 1, 257).reshape(1,-1)
    a = np.vstack((a,a))

    # Figure
    extra = 1 # number of axes-widths to allocate for titles
    nmaps = len(cmaps_known) + len(cmaps_custom) + len(categories)*extra
    fig, axs = subplots(nrows=nmaps, axwidth=4.5, axheight=0.23,
                        span=False, share=False, hspace=0.07)

    # Make plot
    iax = -1
    ntitles, nplots = 0, 0 # for deciding which axes to plot in
    for cat in categories:
        # Space for title
        ntitles += extra # two axes-widths
        for imap,name in enumerate(categories[cat]):
            # Checks
            iax += 1
            if imap + ntitles + nplots > nmaps:
                ax.invisible()
                break
            ax = axs[iax]
            if imap==0:
                iax += 1
                ax.invisible()
                ax = axs[iax]
            if name not in mcm.cmap_d or name not in cmaps_reg: # i.e. the expected builtin colormap is missing
                ax.invisible() # empty space
                continue
            # Draw map
            # cmap = mcm.get_cmap(name, N) # interpolate
            # print(cmap.N)
            ax.imshow(a, cmap=name, origin='lower', aspect='auto', levels=N)
            ax.format(ylabel=name, ylabel_kw={'rotation':0, 'ha':'right', 'va':'center'},
                      xticks='none',  yticks='none', # no ticks
                      xloc='neither', yloc='neither', # no spines
                      title=(cat if imap==0 else None),
                      )

        # Space for plots
        nplots += len(categories[cat])

    # Save
    filename = f'{_data}/cmaps/colormaps.pdf'
    fig.save(filename)
    return fig
<|MERGE_RESOLUTION|>--- conflicted
+++ resolved
@@ -19,7 +19,6 @@
 #------------------------------------------------------------------------------#
 # Demo of channel values and colorspaces
 #------------------------------------------------------------------------------#
-<<<<<<< HEAD
 def colorspace_breakdown(luminance=None, chroma=None, saturation=None, hue=None,
                          N=100, space='hcl'):
     # Dictionary
@@ -29,15 +28,6 @@
     chroma = saturation if saturation is not None else chroma
     if luminance is None and chroma is None and hue is None:
         luminance = 50
-=======
-def colorspace_breakdown(luminance=50, chroma=None, saturation=None, hue=None,
-                         N=100, space='hcl'):
-    # Dictionary
-    hues = np.linspace(0, 360, N)
-    sats = np.linspace(0, 100, N)
-    lums = np.linspace(0, 100, N)
-    chroma = saturation if saturation is not None else chroma
->>>>>>> 448bbc10
     if luminance is not None:
         hsl = np.concatenate((
             np.repeat(hues[:,None], len(sats), axis=1)[...,None],
@@ -46,10 +36,7 @@
             ), axis=2)
         suptitle = f'Hue-chroma cross-section for luminance {luminance}'
         xlabel, ylabel = 'hue', 'chroma'
-<<<<<<< HEAD
         xloc, yloc = 60, 20
-=======
->>>>>>> 448bbc10
     elif chroma is not None:
         hsl = np.concatenate((
             np.repeat(hues[:,None], len(lums), axis=1)[...,None],
@@ -58,7 +45,6 @@
             ), axis=2)
         suptitle = f'Hue-luminance cross-section for chroma {chroma}'
         xlabel, ylabel = 'hue', 'luminance'
-<<<<<<< HEAD
         xloc, yloc = 60, 20
     elif hue is not None:
         hsl = np.concatenate((
@@ -75,23 +61,7 @@
     rc['facehatch'] = '....'
     f, axs = subplots(ncols=3, bottomlegends=True, rightcolorbar=True,
                         span=0, share=0, wspace=0.6, axwidth=2.5,
-=======
-    elif hue is not None:
-        hsl = np.concatenate((
-            np.ones((len(sats), len(lums)))[...,None]*hue,
-            np.repeat(sats[:,None], len(lums), axis=1)[...,None],
-            np.repeat(lums[None,:], len(sats), axis=0)[...,None],
-            ), axis=2)
-        suptitle = 'Chroma-luminance cross-section'
-        xlabel, ylabel = 'chroma', 'luminance'
-
-    # Make figure, with hatching indiatinc invalid values
-    # Note we invert the x-y ordering for imshow
-    rc['facehatch'] = 'xxx'
-    f, axs = subplots(ncols=3, bottomlegends=True, rightcolorbar=True,
-                        span=0, share=0, wspace=0.2, axwidth=2.5,
->>>>>>> 448bbc10
-                        left=0, right=0, bottom=0,
+                        bottom=0, left=0, right=0,
                         aspect=1, tight=True)
     for i,(ax,space) in enumerate(zip(axs,('hcl','hsl','hpl'))):
         rgba = np.ones((*hsl.shape[:2][::-1], 4)) # RGBA
@@ -102,18 +72,11 @@
                     rgba[k,j,3] = 0 # transparent cell
                 else:
                     rgba[k,j,:3] = rgb_jk
-<<<<<<< HEAD
         ax.imshow(rgba, origin='lower', aspect='auto')
         ax.format(xlabel=xlabel, ylabel=ylabel, suptitle=suptitle,
                   grid=False, tickminor=False,
                   xlocator=xloc, ylocator=yloc,
                   title=space.upper(), title_kw={'weight':'bold'})
-=======
-        ax.imshow(rgba, origin='lower')
-        ax.format(xlabel=xlabel, ylabel=ylabel, suptitle=suptitle,
-                  xlocator='none', ylocator='none',
-                  title=space.upper())
->>>>>>> 448bbc10
     return f
 
 def cmap_breakdown(name, N=100, space='hcl'):
