#!/usr/bin/env python3
"""
The axes classes used for all ProPlot figures.
"""
import numpy as np
import functools
from numbers import Integral, Number
import matplotlib.projections as mproj
import matplotlib.axes as maxes
import matplotlib.dates as mdates
import matplotlib.text as mtext
import matplotlib.path as mpath
import matplotlib.ticker as mticker
import matplotlib.patches as mpatches
import matplotlib.gridspec as mgridspec
import matplotlib.transforms as mtransforms
import matplotlib.collections as mcollections
from . import projs, axistools
from .utils import _warn_proplot, _notNone, units, arange, edges
from .rctools import rc, RC_NODOTSNAMES
from .wrappers import (
    _get_transform, _norecurse, _redirect,
    _add_errorbars, _bar_wrapper, _barh_wrapper, _boxplot_wrapper,
    _default_crs, _default_latlon, _default_transform, _cmap_changer,
    _cycle_changer, _fill_between_wrapper, _fill_betweenx_wrapper,
    _hist_wrapper, _plot_wrapper, _scatter_wrapper,
    _standardize_1d, _standardize_2d,
    _text_wrapper, _violinplot_wrapper,
    colorbar_wrapper, legend_wrapper,
)
try:
    from cartopy.mpl.geoaxes import GeoAxes
except ModuleNotFoundError:
    GeoAxes = object

__all__ = [
    'Axes',
    'BasemapAxes',
    'GeoAxes',
    'PolarAxes', 'ProjAxes',
    'XYAxes',
]

# Translator for inset colorbars and legends
ABC_STRING = 'abcdefghijklmnopqrstuvwxyz'
LOC_TRANSLATE = {
    None: None,
    'inset': 'best',
    'i': 'best',
    0: 'best',
    1: 'upper right',
    2: 'upper left',
    3: 'lower left',
    4: 'lower right',
    5: 'center left',
    6: 'center right',
    7: 'lower center',
    8: 'upper center',
    9: 'center',
    'l': 'left',
    'r': 'right',
    'b': 'bottom',
    't': 'top',
    'c': 'center',
    'ur': 'upper right',
    'ul': 'upper left',
    'll': 'lower left',
    'lr': 'lower right',
    'cr': 'center right',
    'cl': 'center left',
    'uc': 'upper center',
    'lc': 'lower center',
}
SIDE_TRANSLATE = {
    'l': 'left',
    'r': 'right',
    'b': 'bottom',
    't': 'top',
}
LOC_TRANSLATE = {
    'inset': 'best',
    'i': 'best',
    0: 'best',
    1: 'upper right',
    2: 'upper left',
    3: 'lower left',
    4: 'lower right',
    5: 'center left',
    6: 'center right',
    7: 'lower center',
    8: 'upper center',
    9: 'center',
    'l': 'left',
    'r': 'right',
    'b': 'bottom',
    't': 'top',
    'c': 'center',
    'ur': 'upper right',
    'ul': 'upper left',
    'll': 'lower left',
    'lr': 'lower right',
    'cr': 'center right',
    'cl': 'center left',
    'uc': 'upper center',
    'lc': 'lower center',
}


def _abc(i):
    """Function for a-b-c labeling, returns a...z...aa...zz...aaa...zzz."""
    if i < 26:
        return ABC_STRING[i]
    else:
        return _abc(i - 26) + ABC_STRING[i % 26]  # sexy sexy recursion


def _disable_decorator(msg):
    """Return a decorator that disables methods with message `msg`. The
    docstring is set to ``None`` so the ProPlot fork of automodapi doesn't add
    these methods to the website documentation. Users can still call
    help(ax.method) because python looks for superclass method docstrings if a
    docstring is empty."""
    def decorator(func):
        @functools.wraps(func)
        def _wrapper(self, *args, **kwargs):
            raise RuntimeError(msg.format(func.__name__))
        _wrapper.__doc__ = None
        return _wrapper
    return decorator


def _parse_format(mode=2, rc_kw=None, **kwargs):
    """Separate `~proplot.rctools.rc` setting name value pairs from
    `~Axes.format` keyword arguments."""
    kw = {}
    rc_kw = rc_kw or {}
    for key, value in kwargs.items():
        key_fixed = RC_NODOTSNAMES.get(key, None)
        if key_fixed is None:
            kw[key] = value
        else:
            rc_kw[key_fixed] = value
    return rc_kw, mode, kw


class Axes(maxes.Axes):
    """Lowest-level axes subclass. Handles titles and axis
    sharing. Adds several new methods and overrides existing ones."""

    def __init__(self, *args, number=None, **kwargs):
        """
        Parameters
        ----------
        number : int
            The subplot number, used for a-b-c labeling. See `~Axes.format`
            for details. Note the first axes is ``1``, not ``0``.
        *args, **kwargs
            Passed to `~matplotlib.axes.Axes`.

        See also
        --------
        :py:obj:`matplotlib.axes.Axes`,
        :py:obj:`XYAxes`,
        :py:obj:`PolarAxes`,
        :py:obj:`ProjAxes`
        """
        super().__init__(*args, **kwargs)
        # Ensure isDefault_minloc enabled at start, needed for dual axes
        self.xaxis.isDefault_minloc = self.yaxis.isDefault_minloc = True
        # Properties
        self._abc_loc = None
        self._abc_text = None
        self._titles_dict = {}  # dictionary of titles and locs
        self._title_loc = None  # location of main title
<<<<<<< HEAD
        self._title_pad = rc['axes.titlepad']  # format() can overwrite
=======
        self._title_pad = rc.get('axes.titlepad')
>>>>>>> d2d388cd
        self._title_above_panel = True  # TODO: add rc prop?
        self._bpanels = []
        self._tpanels = []
        self._lpanels = []
        self._rpanels = []
        self._tightbbox = None  # bounding boxes are saved
        self._panel_side = None
        self._panel_share = False  # True when "filled" with cbar/legend
        self._panel_parent = None
        self._panel_filled = False  # True when "filled" with cbar/legend
        self._inset_parent = None
        self._inset_zoom = False
        self._inset_zoom_data = None
        self._alty_child = None
        self._altx_child = None
        self._alty_parent = None
        self._altx_parent = None
        self._auto_colorbar = {}  # stores handles and kwargs for auto colorbar
        self._auto_legend = {}
        coltransform = mtransforms.blended_transform_factory(
            self.transAxes, self.figure.transFigure)
        rowtransform = mtransforms.blended_transform_factory(
            self.figure.transFigure, self.transAxes)
        self._llabel = self.text(
            0.05, 0.5, '', va='center', ha='right', transform=rowtransform)
        self._rlabel = self.text(
            0.95, 0.5, '', va='center', ha='left', transform=rowtransform)
        self._blabel = self.text(
            0.5, 0.05, '', va='top', ha='center', transform=coltransform)
        self._tlabel = self.text(
            0.5, 0.95, '', va='bottom', ha='center', transform=coltransform)
        self._share_setup()
        self.number = number  # for abc numbering
        self.format(mode=1)  # mode == 1 applies the rcShortParams

    def _draw_auto_legends_colorbars(self):
        """Generate automatic legends and colorbars. Wrapper funcs
        let user add handles to location lists with successive calls to
        make successive calls to plotting commands."""
        for loc, (handles, kwargs) in self._auto_colorbar.items():
            self.colorbar(handles, **kwargs)
        for loc, (handles, kwargs) in self._auto_legend.items():
            self.legend(handles, **kwargs)
        self._auto_legend = {}
        self._auto_colorbar = {}

    def _get_side_axes(self, side):
        """Return the axes whose left, right, top, or bottom sides abutt
        against the same row or column as this axes."""
        s = side[0]
        if s not in 'lrbt':
            raise ValueError(f'Invalid side {side!r}.')
        if not hasattr(self, 'get_subplotspec'):
            return [self]
        x = ('x' if s in 'lr' else 'y')
        idx = (0 if s in 'lt' else 1)  # which side of range to test
        coord = self._range_gridspec(x)[idx]  # side for a particular axes
        axs = [ax for ax in self.figure._axes_main
               if ax._range_gridspec(x)[idx] == coord]
        if not axs:
            return [self]
        else:
            return axs

    def _get_extent_axes(self, x):
        """Return the axes whose horizontal or vertical extent in the main
        gridspec matches the horizontal or vertical extend of this axes.
        The lefmost or bottommost axes are at the start of the list."""
        if not hasattr(self, 'get_subplotspec'):
            return [self]
        y = ('y' if x == 'x' else 'x')
        idx = (0 if x == 'x' else 1)
        argfunc = (np.argmax if x == 'x' else np.argmin)
        irange = self._range_gridspec(x)
        axs = [ax for ax in self.figure._axes_main
               if ax._range_gridspec(x) == irange]
        if not axs:
            return [self]
        else:
            pax = axs.pop(argfunc([ax._range_gridspec(y)[idx] for ax in axs]))
            return [pax, *axs]

    def _get_title_props(self, abc=False, loc=None):
        """Return the standardized location name, position keyword arguments,
        and setting keyword arguments for the relevant title or a-b-c label at
        location `loc`."""
        # Location string and position coordinates
        context = True
        prefix = 'abc' if abc else 'title'
        loc = _notNone(loc, rc.get(f'{prefix}.loc', context=True))
        loc_prev = getattr(
            self, '_' + ('abc' if abc else 'title')
            + '_loc')  # old
        if loc is None:
            loc = loc_prev
        elif loc_prev is not None and loc != loc_prev:
            context = False
        try:
            loc = self._loc_translate(loc)
        except KeyError:
            raise ValueError(f'Invalid title or abc loc {loc!r}.')
        else:
            if loc in ('top', 'bottom', 'best') or not isinstance(loc, str):
                raise ValueError(f'Invalid title or abc loc {loc!r}.')

        # Existing object
        if loc in ('left', 'right', 'center'):
            if loc == 'center':
                obj = self.title
            else:
                obj = getattr(self, '_' + loc + '_title')
        elif loc in self._titles_dict:
            obj = self._titles_dict[loc]
        # New object
        else:
            context = False
            width, height = self.get_size_inches()
            if loc in ('upper center', 'lower center'):
                x, ha = 0.5, 'center'
            elif loc in ('upper left', 'lower left'):
                xpad = rc['axes.titlepad'] / (72 * width)
                x, ha = 1.5 * xpad, 'left'
            elif loc in ('upper right', 'lower right'):
                xpad = rc['axes.titlepad'] / (72 * width)
                x, ha = 1 - 1.5 * xpad, 'right'
            else:
                raise RuntimeError  # should be impossible
            if loc in ('upper left', 'upper right', 'upper center'):
                ypad = rc['axes.titlepad'] / (72 * height)
                y, va = 1 - 1.5 * ypad, 'top'
            elif loc in ('lower left', 'lower right', 'lower center'):
                ypad = rc['axes.titlepad'] / (72 * height)
                y, va = 1.5 * ypad, 'bottom'
            else:
                raise RuntimeError  # should be impossible
            obj = self.text(x, y, '', ha=ha, va=va, transform=self.transAxes)
            obj.set_transform(self.transAxes)

        # Return location, object, and settings
        # NOTE: Sometimes we load all properties from rc object, sometimes
        # just changed ones. This is important if e.g. user calls in two
        # lines ax.format(titleweight='bold') then ax.format(title='text')
        kw = rc.fill({
            'fontsize': f'{prefix}.size',
            'weight': f'{prefix}.weight',
            'color': f'{prefix}.color',
            'border': f'{prefix}.border',
            'linewidth': f'{prefix}.linewidth',
            'fontfamily': 'font.family',
        }, context=context)
        if loc in ('left', 'right', 'center'):
            kw.pop('border', None)
            kw.pop('linewidth', None)
        return loc, obj, kw

    def _iter_panels(self, sides='lrbt'):
        """Return a list of axes and child panel axes."""
        axs = [self] if self.get_visible() else []
        if not ({*sides} <= {*'lrbt'}):
            raise ValueError(f'Invalid sides {sides!r}.')
        for s in sides:
            for ax in getattr(self, '_' + s + 'panels'):
                if not ax or not ax.get_visible():
                    continue
                axs.append(ax)
        return axs

    @staticmethod
    def _loc_translate(loc, default=None):
        """Return the location string `loc` translated into a standardized
        form."""
        if loc in (None, True):
            loc = default
        elif isinstance(loc, (str, Integral)):
            try:
                loc = LOC_TRANSLATE[loc]
            except KeyError:
                raise KeyError(f'Invalid location {loc!r}.')
        elif np.iterable(loc) and len(loc) == 2 and all(
                isinstance(l, Number) for l in loc):
            loc = np.array(loc)
        else:
            raise KeyError(f'Invalid location {loc!r}.')
        return loc

    def _make_inset_locator(self, bounds, trans):
        """Return a locator that determines inset axes bounds."""
        def inset_locator(ax, renderer):
            bbox = mtransforms.Bbox.from_bounds(*bounds)
            bb = mtransforms.TransformedBbox(bbox, trans)
            tr = self.figure.transFigure.inverted()
            bb = mtransforms.TransformedBbox(bb, tr)
            return bb
        return inset_locator

    def _range_gridspec(self, x):
        """Return the column or row gridspec range for the axes."""
        if not hasattr(self, 'get_subplotspec'):
            raise RuntimeError(f'Axes is not a subplot.')
        ss = self.get_subplotspec()
        if x == 'x':
            _, _, _, _, col1, col2 = ss.get_rows_columns()
            return col1, col2
        else:
            _, _, row1, row2, _, _ = ss.get_rows_columns()
            return row1, row2

    def _range_tightbbox(self, x):
        """Return the tight bounding box span from the cached bounding box.
        `~proplot.axes.Axes.get_tightbbox` caches bounding boxes when
        `~Figure.get_tightbbox` is called."""
        # TODO: Better testing for axes visibility
        bbox = self._tightbbox
        if bbox is None:
            return np.nan, np.nan
        if x == 'x':
            return bbox.xmin, bbox.xmax
        else:
            return bbox.ymin, bbox.ymax

    def _reassign_suplabel(self, side):
        """Re-assign the column and row labels to the relevant panel if
        present. This is called by `~proplot.subplots.Figure._align_suplabel`.
        """
        # Place column and row labels on panels instead of axes -- works when
        # this is called on the main axes *or* on the relevant panel itself
        # TODO: Mixed figure panels with super labels? How does that work?
        # TODO: Remove this when panels implemented as stacks!
        s = side[0]
        side = SIDE_TRANSLATE[s]
        if s == self._panel_side:
            ax = self._panel_parent
        else:
            ax = self
        paxs = getattr(ax, '_' + s + 'panels')
        if not paxs:
            return ax
        idx = (0 if s in 'lt' else -1)
        pax = paxs[idx]
        kw = {}
        obj = getattr(ax, '_' + s + 'label')
        for key in ('color', 'fontproperties'):  # TODO: add to this?
            kw[key] = getattr(obj, 'get_' + key)()
        pobj = getattr(pax, '_' + s + 'label')
        pobj.update(kw)
        text = obj.get_text()
        if text:
            obj.set_text('')
            pobj.set_text(text)
        return pax

    def _reassign_title(self):
        """Re-assign the title to the first upper panel if present. We cannot
        simply add the upper panel as a child axes, because then the title will
        be offset but still belong to main axes, which messes up the tight
        bounding box."""
        # Reassign title from main axes to top panel -- works when this is
        # called on the main axes *or* on the top panel itself. This is
        # critical for bounding box calcs; not always clear whether draw() and
        # get_tightbbox() are called on the main axes or panel first
        # TODO: Remove this when panels implemented as stacks!
        if self._panel_side == 'top' and self._panel_parent:
            ax, taxs = self._panel_parent, [self]
        else:
            ax, taxs = self, self._tpanels
        if not taxs or not ax._title_above_panel:
            tax = ax
        else:
            tax = taxs[0]
            tax._title_pad = ax._title_pad
            for loc, obj in ax._titles_dict.items():
                if not obj.get_text() or loc not in (
                        'left', 'center', 'right'):
                    continue
                kw = {}
                loc, tobj, _ = tax._get_title_props(loc=loc)
                for key in ('text', 'color', 'fontproperties'):  # add to this?
                    kw[key] = getattr(obj, 'get_' + key)()
                tobj.update(kw)
                tax._titles_dict[loc] = tobj
                obj.set_text('')

        # Push title above tick marks -- this is known matplotlib problem,
        # but especially annoying with top panels!
        # TODO: Make sure this is robust. Seems 'default' is returned usually
        # when tick label sides is actually *both*. Also makes sure axis is
        # visible; if not, this is a filled cbar/legend, no padding needed
        pad = 0
        pos = tax.xaxis.get_ticks_position()
        labs = tax.xaxis.get_ticklabels()
        if pos == 'default' or (pos == 'top' and not len(labs)) or (
                pos == 'unknown' and tax._panel_side == 'top'
                and not len(labs) and tax.xaxis.get_visible()):
            pad = tax.xaxis.get_tick_padding()
        tax._set_title_offset_trans(self._title_pad + pad)

    def _sharex_setup(self, sharex, level=None):
        """Configure x-axis sharing for panels. Main axis sharing is done in
        `~CartesianAxes._sharex_setup`."""
        if level is None:
            level = self.figure._sharex
        if level not in range(4):
            raise ValueError(
                'Axis sharing level can be 0 (no sharing), '
                '1 (sharing, but keep all labels), '
                '2 (sharing, only keep one set of tick labels), '
                'or 3 (sharing, only keep one axis label).')
        self._share_short_axis(sharex, 'l', level)
        self._share_short_axis(sharex, 'r', level)
        self._share_long_axis(sharex, 'b', level)
        self._share_long_axis(sharex, 't', level)

    def _sharey_setup(self, sharey, level):
        """Configure y-axis sharing for panels. Main axis sharing is done in
        `~CartesianAxes._sharey_setup`."""
        if level is None:
            level = self.figure._sharey
        if level not in range(4):
            raise ValueError(
                'Axis sharing level can be 0 (no sharing), '
                '1 (sharing, but keep all labels), '
                '2 (sharing, only keep one set of tick labels), '
                'or 3 (sharing, only keep one axis label).')
        self._share_short_axis(sharey, 'b', level)
        self._share_short_axis(sharey, 't', level)
        self._share_long_axis(sharey, 'l', level)
        self._share_long_axis(sharey, 'r', level)

    def _share_setup(self):
        """Automatically configure axis sharing based on the horizontal and
        vertical extent of subplots in the figure gridspec."""
        # Panel axes sharing, between main subplot and its panels
        def shared(paxs):
            return [pax for pax in paxs
                    if not pax._panel_filled and pax._panel_share]

        if not self._panel_side:  # this is a main axes
            # Top and bottom
            bottom = self
            paxs = shared(self._bpanels)
            if paxs:
                bottom = paxs[-1]
                for iax in (self, *paxs[:-1]):
                    # parent is *bottom-most* panel
                    iax._sharex_setup(bottom, 3)
            paxs = shared(self._tpanels)
            for iax in paxs:
                iax._sharex_setup(bottom, 3)
            # Left and right
            left = self
            paxs = shared(self._lpanels)
            if paxs:
                left = paxs[0]
                for iax in (*paxs[1:], self):
                    iax._sharey_setup(left, 3)  # parent is *bottom-most* panel
            paxs = shared(self._rpanels)
            for iax in paxs:
                iax._sharey_setup(left, 3)

        # Main axes, sometimes overrides panel axes sharing
        # TODO: This can get very repetitive, but probably minimal impact?
        # Share x axes
        parent, *children = self._get_extent_axes('x')
        for child in children:
            child._sharex_setup(parent)
        # Share y axes
        parent, *children = self._get_extent_axes('y')
        for child in children:
            child._sharey_setup(parent)

    def _share_short_axis(self, share, side, level):
        """Share the "short" axes of panels along a main subplot with panels
        along an external subplot."""
        if share is None or self._panel_side:  # not None
            return
        s = side[0]
        axis = 'x' if s in 'lr' else 'y'
        caxs = getattr(self, '_' + s + 'panels')
        paxs = getattr(share, '_' + s + 'panels')
        caxs = [pax for pax in caxs if not pax._panel_filled]
        paxs = [pax for pax in paxs if not pax._panel_filled]
        for cax, pax in zip(caxs, paxs):  # may be uneven
            getattr(cax, '_share' + axis + '_setup')(pax, level)

    def _share_long_axis(self, share, side, level):
        """Share the "long" axes of panels along a main subplot with the
        axis from an external subplot."""
        # NOTE: We do not check _panel_share because that only controls
        # sharing with main subplot, not other subplots
        if share is None or self._panel_side:
            return
        s = side[0]
        axis = 'x' if s in 'tb' else 'y'
        paxs = getattr(self, '_' + s + 'panels')
        paxs = [pax for pax in paxs if not pax._panel_filled]
        for pax in paxs:
            getattr(pax, '_share' + axis + '_setup')(share, level)

    def _update_axislabels(self, x='x', **kwargs):
        """Apply axis labels to the relevant shared axis. If spanning
        labels are toggled this keeps the labels synced for all subplots in
        the same row or column. Label positions will be adjusted at draw-time
        with figure._align_axislabels."""
        if x not in 'xy':
            return
        # Update label on this axes
        axis = getattr(self, x + 'axis')
        axis.label.update(kwargs)
        kwargs.pop('color', None)

        # Defer to parent (main) axes if possible, then get the axes
        # shared by that parent
        ax = self._panel_parent or self
        ax = getattr(ax, '_share' + x) or ax

        # Apply to spanning axes and their panels
        axs = [ax]
        if getattr(ax, '_span' + x + '_on'):
            s = axis.get_label_position()[0]
            if s in 'lb':
                axs = ax._get_side_axes(s)
        for ax in axs:
            getattr(ax, x + 'axis').label.update(kwargs)  # apply to main axes
            pax = getattr(ax, '_share' + x)
            if pax is not None:  # apply to panel?
                getattr(pax, x + 'axis').label.update(kwargs)

    def _update_title(self, obj, **kwargs):
        """Redraw the title if updating with the input keyword arguments
        failed."""
        # Try to just return updated object, redraw may be necessary
        # WARNING: Making text instances invisible seems to mess up tight
        # bounding box calculations and cause other issues. Just reset text.
        keys = ('border', 'lw', 'linewidth', 'bordercolor', 'invert')
        kwextra = {key: value for key, value in kwargs.items() if key in keys}
        kwargs = {key: value for key,
                  value in kwargs.items() if key not in keys}
        obj.update(kwargs)
        if kwextra:
            obj.set_text('')
        else:
            return obj
        # Get properties from old object
        for key in ('ha', 'va', 'color', 'transform', 'fontproperties'):
            kwextra[key] = getattr(obj, 'get_' + key)()  # copy over attrs
        text = kwargs.pop('text', obj.get_text())
        x, y = kwargs.pop('position', (None, None))
        pos = obj.get_position()
        x = _notNone(kwargs.pop('x', x), pos[0])
        y = _notNone(kwargs.pop('y', y), pos[1])
        return self.text(x, y, text, **kwextra)

    def format(
            self, *, title=None, top=None,
            figtitle=None, suptitle=None, rowlabels=None, collabels=None,
            leftlabels=None, rightlabels=None,
            toplabels=None, bottomlabels=None,
            llabels=None, rlabels=None, tlabels=None, blabels=None,
            **kwargs):
        """
        Modify the axes title(s), the a-b-c label, row and column labels, and
        the figure title. Called by `CartesianAxes.format`,
        `ProjectionAxes.format`, and `PolarAxes.format`.

        Parameters
        ----------
        title : str, optional
            The axes title.
        abc : bool, optional
            Whether to apply "a-b-c" subplot labelling based on the
            ``number`` attribute. If ``number`` is >26, the labels will loop
            around to a, ..., z, aa, ..., zz, aaa, ..., zzz, ... Default is
            :rc:`abc`.
        abcstyle : str, optional
            String denoting the format of a-b-c labels containing the character
            ``a`` or ``A``. ``'a'`` is the default, but e.g. ``'a.'``,
            ``'a)'``, or ``'A'`` might also be desirable. Default is
            :rc:`abc.style`.
        abcloc, titleloc : str, optional
            Strings indicating the location for the a-b-c label and
            main title. The following locations keys are valid. Defaults are
            :rc:`abc.loc` and :rc:`title.loc`.

            ========================  ============================
            Location                  Valid keys
            ========================  ============================
            center above axes         ``'center'``, ``'c'``
            left above axes           ``'left'``, ``'l'``
            right above axes          ``'right'``, ``'r'``
            lower center inside axes  ``'lower center``', ``'lc'``
            upper center inside axes  ``'upper center'``, ``'uc'``
            upper right inside axes   ``'upper right'``, ``'ur'``
            upper left inside axes    ``'upper left'``, ``'ul'``
            lower left inside axes    ``'lower left'``, ``'ll'``
            lower right inside axes   ``'lower right'``, ``'lr'``
            ========================  ============================

        abcborder, titleborder : bool, optional
            Whether to draw a white border around titles and a-b-c labels
            positioned inside the axes. This can help them stand out on top
            of artists plotted inside the axes. Defaults are
            :rc:`abc.border` and :rc:`title.border`
        ltitle, rtitle, ultitle, uctitle, urtitle, lltitle, lctitle, lrtitle : str, optional
            Axes titles in particular positions. This lets you specify multiple
            "titles" for each subplots. See the `abcloc` keyword.
        top : bool, optional
            Whether to try to put title and a-b-c label above the top subplot
            panel (if it exists), or to always put them on the main subplot.
            Default is ``True``.
        rowlabels, colllabels : list of str, optional
            Aliases for `leftlabels`, `toplabels`.
        llabels, tlabels, rlabels, blabels : list of str, optional
            Aliases for `leftlabels`, `toplabels`, `rightlabels`,
            `bottomlabels`.
        leftlabels, toplabels, rightlabels, bottomlabels : list of str, optional
            The subplot row and column labels. If list, length must match
            the number of subplots on the left, top, right, or bottom edges
            of the figure.
        figtitle, suptitle : str, optional
            The figure "super" title, centered between the left edge of
            the lefmost column of subplots and the right edge of the rightmost
            column of subplots, and automatically offset above figure titles.
            This is an improvement on matplotlib's "super" title, which just
            centers the text between figure edges.

        Note
        ----
        The `abc`, `abcstyle`, `abcloc`, and `titleloc` keyword arguments
        are actually rc configuration settings that are temporarily
        changed by the call to `~Axes.context`. They are documented here
        because it is extremely common to change them with `~Axes.format`.
        They also appear in the tables in the `~proplot.rctools` documention.

        See also
        --------
        :py:obj:`Axes.context`,
        :py:obj:`XYAxes.format`,
        :py:obj:`ProjAxes.format`,
        :py:obj:`PolarAxes.format`,
        """  # noqa
        # Figure patch (for some reason needs to be re-asserted even if
        # declared before figure is drawn)
        kw = rc.fill({'facecolor': 'figure.facecolor'}, context=True)
        self.figure.patch.update(kw)
        if top is not None:
            self._title_above_panel = top
        pad = rc.get('axes.titlepad', context=True)
        if pad is not None:
            self._set_title_offset_trans(pad)
            self._title_pad = pad

        # Super title
        # NOTE: These are actually *figure-wide* settings, but that line
        # gets blurred where we have shared axes, spanning labels, and
        # whatnot. May result in redundant assignments if formatting more than
        # one axes, but operations are fast so some redundancy is nbd.
        # NOTE: Below workaround prevents changed *figure-wide* settings
        # from getting overwritten when user makes a new axes.
        fig = self.figure
        suptitle = _notNone(
            figtitle, suptitle, None, names=('figtitle', 'suptitle'))
        if len(fig._axes_main) > 1 and rc._context and rc._context[-1][0] == 1:
            kw = {}
        else:
            kw = rc.fill({
                'fontsize': 'suptitle.size',
                'weight': 'suptitle.weight',
                'color': 'suptitle.color',
                'fontfamily': 'font.family'
            }, context=True)
        if suptitle or kw:
            fig._update_figtitle(suptitle, **kw)
        # Labels
        llabels = _notNone(
            rowlabels, leftlabels, llabels, None,
            names=('rowlabels', 'leftlabels', 'llabels'))
        tlabels = _notNone(
            collabels, toplabels, tlabels, None,
            names=('collabels', 'toplabels', 'tlabels'))
        rlabels = _notNone(
            rightlabels, rlabels, None,
            names=('rightlabels', 'rlabels'))
        blabels = _notNone(
            bottomlabels, blabels, None,
            names=('bottomlabels', 'blabels'))
        for side, labels in zip(
                ('left', 'right', 'top', 'bottom'),
                (llabels, rlabels, tlabels, blabels)):
            kw = rc.fill({
                'fontsize': side + 'label.size',
                'weight': side + 'label.weight',
                'color': side + 'label.color',
                'fontfamily': 'font.family'
            }, context=True)
            if labels or kw:
                fig._update_labels(self, side, labels, **kw)

        # A-b-c labels
        titles_dict = self._titles_dict
        if not self._panel_side:
            # Location and text
            # changed or running format first time?
            abcstyle = rc.get('abc.style', context=True)
            if 'abcformat' in kwargs:  # super sophisticated deprecation system
                abcstyle = kwargs.pop('abcformat')
                _warn_proplot(
                    f'rc setting "abcformat" is deprecated. '
                    f'Please use "abcstyle".')
            if abcstyle and self.number is not None:
                if not isinstance(abcstyle, str) or (
                        abcstyle.count('a') != 1 and abcstyle.count('A') != 1):
                    raise ValueError(
                        f'Invalid abcstyle {abcstyle!r}. '
                        'Must include letter "a" or "A".')
                abcedges = abcstyle.split('a' if 'a' in abcstyle else 'A')
                text = abcedges[0] + _abc(self.number - 1) + abcedges[-1]
                if 'A' in abcstyle:
                    text = text.upper()
                self._abc_text = text
            # Apply new settings
            # Also if a-b-c label was moved, remove previous one and update
            # text on new one, in case self._abc_text has not changed.
            loc, obj, kw = self._get_title_props(abc=True)
            iloc = self._abc_loc
            obj = self._update_title(obj, **kw)
            titles_dict[loc] = obj
            if iloc is not None and loc != iloc:
                self.abc.set_text('')
                obj.set_text(self._abc_text)
            self.abc = obj
            self._abc_loc = loc
            # Toggle visibility
            # NOTE: If abc is a matplotlib 'title' attribute, making it
            # invisible messes stuff up. Just set text to empty.
            abc = rc.get('abc', context=True)
            if abc is not None:
                obj.set_text(self._abc_text if bool(abc) else '')

        # Titles
        # Tricky because we have to reconcile two workflows:
        # 1. title='name' and titleloc='position'
        # 2. ltitle='name', rtitle='name', etc., arbitrarily many titles
        # First update existing titles
        # NOTE: _update_title should never return new objects unless called
        # with *inner* titles... *outer* titles will just refresh, so we
        # don't need to re-assign the attributes or anything.
        loc, obj, kw = self._get_title_props()
        if kw:
            for iloc, iobj in titles_dict.items():
                if iloc is self._abc_loc:
                    continue
                titles_dict[iloc] = self._update_title(iobj, **kw)
        # Workflow 2, want this to come first so workflow 1 gets priority
        for ikey, ititle in kwargs.items():
            if not ikey[-5:] == 'title':
                raise TypeError(
                    f'format() got an unexpected keyword argument {ikey!r}.')
            iloc, iobj, ikw = self._get_title_props(loc=ikey[:-5])
            if ititle is not None:
                ikw['text'] = ititle
            if ikw:
                titles_dict[iloc] = self._update_title(iobj, **ikw)
        # Workflow 1, make sure that if user calls ax.format(title='Title')
        # *then* ax.format(titleloc='left') it copies over the text.
        iloc = self._title_loc
        if iloc is not None and loc != iloc:
            iobj = titles_dict[iloc]
            if title is None:
                title = iobj.get_text()
            iobj.set_text('')
        self._title_loc = loc  # assigns default loc on first run
        if title is not None:
            kw['text'] = title
        if kw:
            titles_dict[loc] = self._update_title(obj, **kw)

    def area(self, *args, **kwargs):
        """Alias for `~matplotlib.axes.Axes.fill_between`."""
        # NOTE: *Cannot* assign area = axes.Axes.fill_between because the
        # wrapper won't be applied and for some reason it messes up
        # automodsumm, which tries to put the matplotlib docstring on website
        return self.fill_between(*args, **kwargs)

    def areax(self, *args, **kwargs):
        """Alias for `~matplotlib.axes.Axes.fill_betweenx`."""
        return self.fill_betweenx(*args, **kwargs)

    def boxes(self, *args, **kwargs):
        """Alias for `~matplotlib.axes.Axes.boxplot`."""
        return self.boxplot(*args, **kwargs)

    def colorbar(self, *args, loc=None, pad=None,
                 length=None, width=None, space=None, frame=None, frameon=None,
                 alpha=None, linewidth=None, edgecolor=None, facecolor=None,
                 **kwargs):
        """
        Add an *inset* colorbar or *outer* colorbar along the outside edge of
        the axes. See `~proplot.wrappers.colorbar_wrapper` for details.

        Parameters
        ----------
        loc : str, optional
            The colorbar location. Default is :rc:`colorbar.loc`. The
            following location keys are valid.

            ==================  ==================================
            Location            Valid keys
            ==================  ==================================
            outer left          ``'left'``, ``'l'``
            outer right         ``'right'``, ``'r'``
            outer bottom        ``'bottom'``, ``'b'``
            outer top           ``'top'``, ``'t'``
            default inset       ``'inset'``, ``'i'``, ``0``
            upper right inset   ``'upper right'``, ``'ur'``, ``1``
            upper left inset    ``'upper left'``, ``'ul'``, ``2``
            lower left inset    ``'lower left'``, ``'ll'``, ``3``
            lower right inset   ``'lower right'``, ``'lr'``, ``4``
            ==================  ==================================

        pad : float or str, optional
            The space between the axes edge and the colorbar. For inset
            colorbars only. Units are interpreted by `~proplot.utils.units`.
            Default is :rc:`colorbar.insetpad`.
        length : float or str, optional
            The colorbar length. For outer colorbars, units are relative to the
            axes width or height. Default is :rc:`colorbar.length`. For inset
            colorbars, units are interpreted by `~proplot.utils.units`. Default
            is :rc:`colorbar.insetlength`.
        width : float or str, optional
            The colorbar width. Units are interpreted by
            `~proplot.utils.units`.  For outer colorbars, default is
            :rc:`colorbar.width`. For inset colorbars, default is
            :rc:`colorbar.insetwidth`.
        space : float or str, optional
            The space between the colorbar and the main axes. For outer
            colorbars only. Units are interpreted by `~proplot.utils.units`.
            When :rcraw:`tight` is ``True``, this is adjusted automatically.
        frame, frameon : bool, optional
            For inset colorbars, indicates whether to draw a "frame", just
            like `~matplotlib.axes.Axes.legend`. Default is
            :rc:`colorbar.frameon`.
        alpha, linewidth, edgecolor, facecolor : optional
            Transparency, edge width, edge color, and face color for the frame
            around the inset colorbar. Default is
            :rc:`colorbar.framealpha`, :rc:`axes.linewidth`,
            :rc:`axes.edgecolor`, and :rc:`axes.facecolor`,
            respectively.
        **kwargs
            Passed to `~proplot.wrappers.colorbar_wrapper`.
        """
        # TODO: add option to pad inset away from axes edge!
        kwargs.update({'edgecolor': edgecolor, 'linewidth': linewidth})
        loc = self._loc_translate(loc, rc['colorbar.loc'])
        if not isinstance(loc, str):  # e.g. 2-tuple or ndarray
            raise ValueError(f'Invalid colorbar location {loc!r}.')
        if loc == 'best':  # white lie
            loc = 'lower right'

        # Generate panel
        if loc in ('left', 'right', 'top', 'bottom'):
            ax = self.panel_axes(loc, width=width, space=space, filled=True)
            return ax.colorbar(loc='_fill', *args, length=length, **kwargs)

        # Filled colorbar
        if loc == '_fill':
            # Hide content and resize panel
            # NOTE: Do not run self.clear in case we want title above this
            for s in self.spines.values():
                s.set_visible(False)
            self.xaxis.set_visible(False)
            self.yaxis.set_visible(False)
            self.patch.set_alpha(0)
            self._panel_filled = True

            # Draw colorbar with arbitrary length relative to full panel length
            # TODO: Can completely remove references to GridSpecFromSubplotSpec
            # if implement colorbars as "parasite" objects instead.
            side = self._panel_side
            length = _notNone(length, rc['colorbar.length'])
            ss = self.get_subplotspec()
            if length <= 0 or length > 1:
                raise ValueError(
                    'Panel colorbar length must satisfy 0 < length <= 1, '
                    f'got length={length!r}.')
            if side in ('bottom', 'top'):
                gs = mgridspec.GridSpecFromSubplotSpec(
                    nrows=1, ncols=3, wspace=0,
                    subplot_spec=ss,
                    width_ratios=((1 - length) / 2, length, (1 - length) / 2),
                )
            else:
                gs = mgridspec.GridSpecFromSubplotSpec(
                    nrows=3, ncols=1, hspace=0,
                    subplot_spec=ss,
                    height_ratios=((1 - length) / 2, length, (1 - length) / 2),
                )
            ax = self.figure.add_subplot(gs[1], main=False, projection=None)
            self.add_child_axes(ax)

            # Location
            if side in ('bottom', 'top'):
                outside, inside = 'bottom', 'top'
                if side == 'top':
                    outside, inside = inside, outside
                ticklocation = outside
                orientation = 'horizontal'
            else:
                outside, inside = 'left', 'right'
                if side == 'right':
                    outside, inside = inside, outside
                ticklocation = outside
                orientation = 'vertical'

            # Keyword args and add as child axes
            orient = kwargs.get('orientation', None)
            if orient is not None and orient != orientation:
                _warn_proplot(f'Overriding input orientation={orient!r}.')
            ticklocation = kwargs.pop('tickloc', None) or ticklocation
            ticklocation = kwargs.pop('ticklocation', None) or ticklocation
            kwargs.update({'orientation': orientation,
                           'ticklocation': ticklocation})

        # Inset colorbar
        else:
            # Default props
            cbwidth, cblength = width, length
            width, height = self.get_size_inches()
            extend = units(
                _notNone(
                    kwargs.get(
                        'extendsize',
                        None),
                    rc['colorbar.insetextend']))
            cbwidth = units(
                _notNone(
                    cbwidth,
                    rc['colorbar.insetwidth'])) / height
            cblength = units(
                _notNone(
                    cblength,
                    rc['colorbar.insetlength'])) / width
            pad = units(_notNone(pad, rc['colorbar.insetpad']))
            xpad, ypad = pad / width, pad / height

            # Get location in axes-relative coordinates
            # Bounds are x0, y0, width, height in axes-relative coordinates
            xspace = rc['xtick.major.size'] / 72
            if kwargs.get('label', ''):
                xspace += 2.4 * rc['font.size'] / 72
            else:
                xspace += 1.2 * rc['font.size'] / 72
            xspace /= height  # space for labels
            if loc == 'upper right':
                bounds = (1 - xpad - cblength, 1 - ypad - cbwidth)
                fbounds = (1 - 2 * xpad - cblength,
                           1 - 2 * ypad - cbwidth - xspace)
            elif loc == 'upper left':
                bounds = (xpad, 1 - ypad - cbwidth)
                fbounds = (0, 1 - 2 * ypad - cbwidth - xspace)
            elif loc == 'lower left':
                bounds = (xpad, ypad + xspace)
                fbounds = (0, 0)
            elif loc == 'lower right':
                bounds = (1 - xpad - cblength, ypad + xspace)
                fbounds = (1 - 2 * xpad - cblength, 0)
            else:
                raise ValueError(f'Invalid colorbar location {loc!r}.')
            bounds = (bounds[0], bounds[1], cblength, cbwidth)
            fbounds = (fbounds[0], fbounds[1],
                       2 * xpad + cblength, 2 * ypad + cbwidth + xspace)

            # Make frame
            # NOTE: We do not allow shadow effects or fancy edges effect.
            # Also keep zorder same as with legend.
            frameon = _notNone(
                frame, frameon, rc['colorbar.frameon'],
                names=('frame', 'frameon'))
            if frameon:
                xmin, ymin, width, height = fbounds
                patch = mpatches.Rectangle(
                    (xmin, ymin), width, height,
                    snap=True, zorder=4, transform=self.transAxes)
                alpha = _notNone(alpha, rc['colorbar.framealpha'])
                linewidth = _notNone(linewidth, rc['axes.linewidth'])
                edgecolor = _notNone(edgecolor, rc['axes.edgecolor'])
                facecolor = _notNone(facecolor, rc['axes.facecolor'])
                patch.update({
                    'alpha': alpha,
                    'linewidth': linewidth,
                    'edgecolor': edgecolor,
                    'facecolor': facecolor})
                self.add_artist(patch)

            # Make axes
            locator = self._make_inset_locator(bounds, self.transAxes)
            bbox = locator(None, None)
            ax = maxes.Axes(self.figure, bbox.bounds, zorder=5)
            ax.set_axes_locator(locator)
            self.add_child_axes(ax)

            # Default keyword args
            orient = kwargs.pop('orientation', None)
            if orient is not None and orient != 'horizontal':
                _warn_proplot(
                    f'Orientation for inset colorbars must be horizontal, '
                    f'ignoring orient={orient!r}.')
            ticklocation = kwargs.pop('tickloc', None)
            ticklocation = kwargs.pop('ticklocation', None) or ticklocation
            if ticklocation is not None and ticklocation != 'bottom':
                _warn_proplot(
                    f'Inset colorbars can only have ticks on the bottom.')
            kwargs.update({'orientation': 'horizontal',
                           'ticklocation': 'bottom'})
            kwargs.setdefault('maxn', 5)
            kwargs.setdefault('extendsize', extend)

        # Generate colorbar
        return colorbar_wrapper(ax, *args, **kwargs)

    def legend(self, *args, loc=None, width=None, space=None, **kwargs):
        """
        Add an *inset* legend or *outer* legend along the edge of the axes.
        See `~proplot.wrappers.legend_wrapper` for details.

        Parameters
        ----------
        loc : int or str, optional
            The legend location or panel location. The following location keys
            are valid. Note that if a panel does not exist, it will be
            generated on-the-fly.

            ==================  =======================================
            Location            Valid keys
            ==================  =======================================
            left panel          ``'left'``, ``'l'``
            right panel         ``'right'``, ``'r'``
            bottom panel        ``'bottom'``, ``'b'``
            top panel           ``'top'``, ``'t'``
            "best" inset        ``'best'``, ``'inset'``, ``'i'``, ``0``
            upper right inset   ``'upper right'``, ``'ur'``, ``1``
            upper left inset    ``'upper left'``, ``'ul'``, ``2``
            lower left inset    ``'lower left'``, ``'ll'``, ``3``
            lower right inset   ``'lower right'``, ``'lr'``, ``4``
            center left inset   ``'center left'``, ``'cl'``, ``5``
            center right inset  ``'center right'``, ``'cr'``, ``6``
            lower center inset  ``'lower center'``, ``'lc'``, ``7``
            upper center inset  ``'upper center'``, ``'uc'``, ``8``
            center inset        ``'center'``, ``'c'``, ``9``
            ==================  =======================================

        width : float or str, optional
            The space allocated for outer legends. This does nothing
            if :rcraw:`tight` is ``True``. Units are interpreted by
            `~proplot.utils.units`.
        space : float or str, optional
            The space between the axes and the legend for outer legends.
            Units are interpreted by `~proplot.utils.units`.
            When :rcraw:`tight` is ``True``, this is adjusted automatically.

        Other parameters
        ----------------
        *args, **kwargs
            Passed to `~proplot.wrappers.legend_wrapper`.
        """
        loc = self._loc_translate(loc, rc['legend.loc'])
        if isinstance(loc, np.ndarray):
            loc = loc.tolist()

        # Generate panel
        if loc in ('left', 'right', 'top', 'bottom'):
            ax = self.panel_axes(loc, width=width, space=space, filled=True)
            return ax.legend(*args, loc='_fill', **kwargs)

        # Fill
        if loc == '_fill':
            # Hide content
            for s in self.spines.values():
                s.set_visible(False)
            self.xaxis.set_visible(False)
            self.yaxis.set_visible(False)
            self.patch.set_alpha(0)
            self._panel_filled = True
            # Try to make handles and stuff flush against the axes edge
            kwargs.setdefault('borderaxespad', 0)
            frameon = _notNone(kwargs.get('frame', None), kwargs.get(
                'frameon', None), rc['legend.frameon'])
            if not frameon:
                kwargs.setdefault('borderpad', 0)
            # Apply legend location
            side = self._panel_side
            if side == 'bottom':
                loc = 'upper center'
            elif side == 'right':
                loc = 'center left'
            elif side == 'left':
                loc = 'center right'
            elif side == 'top':
                loc = 'lower center'
            else:
                raise ValueError(f'Invalid panel side {side!r}.')

        # Draw legend
        return legend_wrapper(self, *args, loc=loc, **kwargs)

    def draw(self, renderer=None, *args, **kwargs):
        """Perform post-processing steps then draw the axes."""
        self._reassign_title()
        super().draw(renderer, *args, **kwargs)

    def get_size_inches(self):
        """Return the width and the height of the axes in inches. Similar
        to `~matplotlib.Figure.get_size_inches`."""
        width, height = self.figure.get_size_inches()
        width = width * abs(self.get_position().width)
        height = height * abs(self.get_position().height)
        return width, height

    def get_tightbbox(self, renderer, *args, **kwargs):
        """Perform post-processing steps, return the tight bounding box
        surrounding axes artists, and cache the bounding box as an attribute.
        """
        self._reassign_title()
        bbox = super().get_tightbbox(renderer, *args, **kwargs)
        self._tightbbox = bbox
        return bbox

    def heatmap(self, *args, **kwargs):
        """Pass all arguments to `~matplotlib.axes.Axes.pcolormesh` then apply
        settings that are suitable for heatmaps: no gridlines, no minor ticks,
        and major ticks at the center of each grid box."""
        obj = self.pcolormesh(*args, **kwargs)
        xlocator, ylocator = None, None
        if hasattr(obj, '_coordinates'):
            coords = obj._coordinates
            coords = (coords[1:, ...] + coords[:-1, ...]) / 2
            coords = (coords[:, 1:, :] + coords[:, :-1, :]) / 2
            xlocator, ylocator = coords[0, :, 0], coords[:, 0, 1]
        self.format(
            xgrid=False, ygrid=False, xtickminor=False, ytickminor=False,
            xlocator=xlocator, ylocator=ylocator,
        )
        return obj

    def inset_axes(self, bounds, *, transform=None, zorder=4,
                   zoom=True, zoom_kw=None, **kwargs):
        """
        Return an inset `CartesianAxes`. This is similar to the builtin
        `~matplotlib.axes.Axes.inset_axes` but includes some extra options.

        Parameters
        ----------
        bounds : list of float
            The bounds for the inset axes, listed as ``(x, y, width, height)``.
        transform : {'data', 'axes', 'figure'} or `~matplotlib.transforms.Transform`, optional
            The transform used to interpret `bounds`. Can be a
            `~matplotlib.transforms.Transform` object or a string representing
            the `~matplotlib.axes.Axes.transData`,
            `~matplotlib.axes.Axes.transAxes`,
            or `~matplotlib.figure.Figure.transFigure` transforms. Default is
            ``'axes'``, i.e. `bounds` is in axes-relative coordinates.
        zorder : float, optional
            The `zorder \
<https://matplotlib.org/3.1.1/gallery/misc/zorder_demo.html>`__
            of the axes, should be greater than the zorder of
            elements in the parent axes. Default is ``4``.
        zoom : bool, optional
            Whether to draw lines indicating the inset zoom using
            `~Axes.indicate_inset_zoom`. The lines will automatically
            adjust whenever the parent axes or inset axes limits are changed.
            Default is ``True``.
        zoom_kw : dict, optional
            Passed to `~Axes.indicate_inset_zoom`.

        Other parameters
        ----------------
        **kwargs
            Passed to `XYAxes`.
        """  # noqa
        # Carbon copy with my custom axes
        if not transform:
            transform = self.transAxes
        else:
            transform = _get_transform(self, transform)
        label = kwargs.pop('label', 'inset_axes')
        # This puts the rectangle into figure-relative coordinates.
        locator = self._make_inset_locator(bounds, transform)
        bb = locator(None, None)
        ax = XYAxes(self.figure, bb.bounds,
                    zorder=zorder, label=label, **kwargs)
        # The following locator lets the axes move if we used data coordinates,
        # is called by ax.apply_aspect()
        ax.set_axes_locator(locator)
        self.add_child_axes(ax)
        ax._inset_zoom = zoom
        ax._inset_parent = self
        # Zoom indicator (NOTE: Requires version >=3.0)
        if zoom:
            zoom_kw = zoom_kw or {}
            ax.indicate_inset_zoom(**zoom_kw)
        return ax

    def indicate_inset_zoom(self, alpha=None,
                            lw=None, linewidth=None, zorder=3.5,
                            color=None, edgecolor=None, **kwargs):
        """
        Draw lines indicating the zoom range of the inset axes. This is similar
        to the builtin `~matplotlib.axes.Axes.indicate_inset_zoom` except
        lines are *refreshed* at draw-time. This is also called automatically
        when ``zoom=True`` is passed to `~Axes.inset_axes`. Note this method
        must be called from the *inset* axes and not the parent axes.

        Parameters
        ----------
        alpha : float, optional
            The transparency of the zoom box fill.
        lw, linewidth : float, optional
            The width of the zoom lines and box outline in points.
        color, edgecolor : color-spec, optional
            The color of the zoom lines and box outline.
        zorder : float, optional
            The `zorder \
<https://matplotlib.org/3.1.1/gallery/misc/zorder_demo.html>`__
            of the axes, should be greater than the zorder of
            elements in the parent axes. Default is ``3.5``.
        **kwargs
            Passed to `~matplotlib.axes.Axes.indicate_inset`.
        """
        # Should be called from the inset axes
        parent = self._inset_parent
        alpha = alpha or 1.0
        linewidth = _notNone(
            lw, linewidth, rc['axes.linewidth'],
            names=('lw', 'linewidth'))
        edgecolor = _notNone(
            color, edgecolor, rc['axes.edgecolor'],
            names=('color', 'edgecolor'))
        if not parent:
            raise ValueError(f'{self} is not an inset axes.')
        xlim, ylim = self.get_xlim(), self.get_ylim()
        rect = (xlim[0], ylim[0], xlim[1] - xlim[0], ylim[1] - ylim[0])

        # Call indicate_inset
        rectpatch, connects = parent.indicate_inset(
            rect, self, linewidth=linewidth, edgecolor=edgecolor, alpha=alpha,
            zorder=zorder, **kwargs)

        # Update zoom or adopt properties from old one
        if self._inset_zoom_data:
            rectpatch_old, connects_old = self._inset_zoom_data
            rectpatch.update_from(rectpatch_old)
            rectpatch_old.set_visible(False)
            for line, line_old in zip(connects, connects_old):
                visible = line.get_visible()
                line.update_from(line_old)
                line.set_linewidth(line_old.get_linewidth())
                line.set_visible(visible)
                line_old.set_visible(False)
        else:
            for line in connects:
                line.set_linewidth(linewidth)
                line.set_color(edgecolor)
                line.set_alpha(alpha)
        self._inset_zoom_data = (rectpatch, connects)
        return (rectpatch, connects)

    def panel_axes(self, side, **kwargs):
        """
        Return a panel axes drawn along the edge of this axes.

        Parameters
        ----------
        ax : `~proplot.axes.Axes`
            The axes for which we are drawing a panel.
        width : float or str or list thereof, optional
            The panel width. Units are interpreted by `~proplot.utils.units`.
            Default is :rc:`subplots.panelwidth`.
        space : float or str or list thereof, optional
            Empty space between the main subplot and the panel.
            When :rcraw:`tight` is ``True``, this is adjusted automatically.
        share : bool, optional
            Whether to enable axis sharing between the *x* and *y* axes of the
            main subplot and the panel long axes for each panel in the stack.
            Sharing between the panel short axis and other panel short axes
            is determined by figure-wide `sharex` and `sharey` settings.

        Returns
        -------
        `~proplot.axes.Axes`
            The panel axes.
        """
        return self.figure._add_axes_panel(self, side, **kwargs)

    @_standardize_1d
    @_cmap_changer
    def parametric(self, *args, values=None,
                   cmap=None, norm=None,
                   interp=0, **kwargs):
        """
        Draw a line whose color changes as a function of the parametric
        coordinate ``values`` using the input colormap ``cmap``.
        Invoked when you pass the `cmap` keyword argument to
        `~matplotlib.axes.Axes.plot`.

        Parameters
        ----------
        *args : (y,) or (x,y)
            The coordinates. If `x` is not provided, it is inferred from `y`.
        cmap : colormap spec, optional
            The colormap specifier, passed to `~proplot.styletools.Colormap`.
        values : list of float
            The parametric values used to map points on the line to colors
            in the colormap.
        norm : normalizer spec, optional
            The normalizer, passed to `~proplot.styletools.Norm`.
        interp : int, optional
            If greater than ``0``, we interpolate to additional points
            between the `values` coordinates. The number corresponds to the
            number of additional color levels between the line joints
            and the halfway points between line joints.

        Returns
        -------
        `~matplotlib.collections.LineCollection`
            The parametric line. See `this matplotlib example \
<https://matplotlib.org/gallery/lines_bars_and_markers/multicolored_line>`__.
        """
        # First error check
        # WARNING: So far this only works for 1D *x* and *y* coordinates.
        # Cannot draw multiple colormap lines at once
        if values is None:
            raise ValueError('Requires a "values" keyword arg.')
        if len(args) not in (1, 2):
            raise ValueError(f'Requires 1-2 arguments, got {len(args)}.')
        y = np.array(args[-1]).squeeze()
        x = np.arange(
            y.shape[-1]) if len(args) == 1 else np.array(args[0]).squeeze()
        values = np.array(values).squeeze()
        if x.ndim != 1 or y.ndim != 1 or values.ndim != 1:
            raise ValueError(
                f'x ({x.ndim}d), y ({y.ndim}d), and values ({values.ndim}d)'
                ' must be 1-dimensional.')
        if len(x) != len(y) or len(x) != len(values) or len(y) != len(values):
            raise ValueError(
                f'{len(x)} xs, {len(y)} ys, but {len(values)} '
                ' colormap values.')

        # Interpolate values to allow for smooth gradations between values
        # (bins=False) or color switchover halfway between points (bins=True)
        # Then optionally interpolate the corresponding colormap values
        if interp > 0:
            xorig, yorig, vorig = x, y, values
            x, y, values = [], [], []
            for j in range(xorig.shape[0] - 1):
                idx = (
                    slice(None, -1) if j + 1 < xorig.shape[0] - 1
                    else slice(None))
                x.extend(np.linspace(
                    xorig[j], xorig[j + 1], interp + 2)[idx].flat)
                y.extend(np.linspace(
                    yorig[j], yorig[j + 1], interp + 2)[idx].flat)
                values.extend(np.linspace(
                    vorig[j], vorig[j + 1], interp + 2)[idx].flat)
            x, y, values = np.array(x), np.array(y), np.array(values)
        coords = []
        levels = edges(values)
        for j in range(y.shape[0]):
            # Get x/y coordinates and values for points to the 'left' and
            # 'right' of each joint
            if j == 0:
                xleft, yleft = [], []
            else:
                xleft = [(x[j - 1] + x[j]) / 2, x[j]]
                yleft = [(y[j - 1] + y[j]) / 2, y[j]]
            if j + 1 == y.shape[0]:
                xright, yright = [], []
            else:
                xleft = xleft[:-1]  # prevent repetition when joined with right
                yleft = yleft[:-1]
                xright = [x[j], (x[j + 1] + x[j]) / 2]
                yright = [y[j], (y[j + 1] + y[j]) / 2]
            pleft = np.stack((xleft, yleft), axis=1)
            pright = np.stack((xright, yright), axis=1)
            coords.append(np.concatenate((pleft, pright), axis=0))

        # Create LineCollection and update with values
        hs = mcollections.LineCollection(
            np.array(coords), cmap=cmap, norm=norm,
            linestyles='-', capstyle='butt', joinstyle='miter'
        )
        hs.set_array(np.array(values))
        hs.update({
            key: value for key, value in kwargs.items()
            if key not in ('color',)
        })

        # Add collection, with some custom attributes
        self.add_collection(hs)
        if self.get_autoscale_on() and self.ignore_existing_data_limits:
            self.autoscale_view()  # data limits not updated otherwise
        hs.values = values
        hs.levels = levels  # needed for other functions some
        return hs

    def violins(self, *args, **kwargs):
        """Alias for `~matplotlib.axes.Axes.violinplot`."""
        return self.violinplot(*args, **kwargs)

    #: Alias for `~Axes.panel_axes`.
    panel = panel_axes

    #: Alias for `~Axes.inset_axes`.
    inset = inset_axes

    @property
    def number(self):
        """The axes number. This controls the order of a-b-c labels and the
        order of appearence in the `~proplot.subplots.subplot_grid` returned by
        `~proplot.subplots.subplots`."""
        return self._number

    @number.setter
    def number(self, num):
        if not isinstance(num, Integral) or num < 1:
            raise ValueError(f'Invalid number {num!r}. Must be integer >=1.')
        self._number = num

    # Wrapped by special functions
    # Also support redirecting to Basemap methods
    text = _text_wrapper(
        maxes.Axes.text
    )
    plot = _plot_wrapper(_standardize_1d(_add_errorbars(_cycle_changer(
        maxes.Axes.plot
    ))))
    scatter = _scatter_wrapper(_standardize_1d(_add_errorbars(_cycle_changer(
        maxes.Axes.scatter
    ))))
    bar = _bar_wrapper(_standardize_1d(_add_errorbars(_cycle_changer(
        maxes.Axes.bar
    ))))
    barh = _barh_wrapper(
        maxes.Axes.barh
    )  # calls self.bar
    hist = _hist_wrapper(_standardize_1d(_cycle_changer(
        maxes.Axes.hist
    )))
    boxplot = _boxplot_wrapper(_standardize_1d(_cycle_changer(
        maxes.Axes.boxplot
    )))
    violinplot = _violinplot_wrapper(_standardize_1d(_add_errorbars(
        _cycle_changer(maxes.Axes.violinplot)
    )))
    fill_between = _fill_between_wrapper(_standardize_1d(_cycle_changer(
        maxes.Axes.fill_between
    )))
    fill_betweenx = _fill_betweenx_wrapper(_standardize_1d(_cycle_changer(
        maxes.Axes.fill_betweenx
    )))

    # Wrapped by cycle wrapper and standardized
    pie = _standardize_1d(_cycle_changer(
        maxes.Axes.pie
    ))
    stem = _standardize_1d(_cycle_changer(
        maxes.Axes.stem
    ))
    step = _standardize_1d(_cycle_changer(
        maxes.Axes.step
    ))

    # Wrapped by cmap wrapper and standardized
    # Also support redirecting to Basemap methods
    hexbin = _standardize_1d(_cmap_changer(
        maxes.Axes.hexbin
    ))
    contour = _standardize_2d(_cmap_changer(
        maxes.Axes.contour
    ))
    contourf = _standardize_2d(_cmap_changer(
        maxes.Axes.contourf
    ))
    pcolor = _standardize_2d(_cmap_changer(
        maxes.Axes.pcolor
    ))
    pcolormesh = _standardize_2d(_cmap_changer(
        maxes.Axes.pcolormesh
    ))
    quiver = _standardize_2d(_cmap_changer(
        maxes.Axes.quiver
    ))
    streamplot = _standardize_2d(_cmap_changer(
        maxes.Axes.streamplot
    ))
    barbs = _standardize_2d(_cmap_changer(
        maxes.Axes.barbs
    ))
    imshow = _cmap_changer(
        maxes.Axes.imshow
    )

    # Wrapped only by cmap wrapper
    tripcolor = _cmap_changer(
        maxes.Axes.tripcolor
    )
    tricontour = _cmap_changer(
        maxes.Axes.tricontour
    )
    tricontourf = _cmap_changer(
        maxes.Axes.tricontourf
    )
    hist2d = _cmap_changer(
        maxes.Axes.hist2d
    )
    spy = _cmap_changer(
        maxes.Axes.spy
    )
    matshow = _cmap_changer(
        maxes.Axes.matshow
    )


<<<<<<< HEAD
_twin_kwargs = (
    'label', 'locator', 'formatter', 'ticks', 'ticklabels',
    'minorlocator', 'minorticks', 'tickminor',
    'ticklen', 'tickrange', 'tickdir', 'ticklabeldir', 'tickrotation',
    'bounds', 'margin', 'color', 'linewidth', 'grid', 'gridminor', 'gridcolor',
=======
# TODO: More systematic approach?
dualxy_kwargs = (
    'label', 'locator', 'formatter', 'ticks', 'ticklabels',
    'minorlocator', 'minorticks', 'tickminor',
    'ticklen', 'tickrange', 'tickdir', 'ticklabeldir', 'tickrotation',
    'bounds', 'margin', 'color', 'grid', 'gridminor',
    'locator_kw', 'formatter_kw', 'minorlocator_kw', 'label_kw',
>>>>>>> d2d388cd
)

_dual_doc = """
Return a secondary *%(x)s* axis for denoting equivalent *%(x)s*
coordinates in *alternate units*.

Parameters
----------
arg : function, (function, function), or `~matplotlib.scale.ScaleBase`
    Used to transform units from the parent axis to the secondary axis.
    This can be a `~proplot.axistools.FuncScale` itself or a function,
    (function, function) tuple, or `~matplotlib.scale.ScaleBase` instance used
    to *generate* a `~proplot.axistools.FuncScale` (see
    `~proplot.axistools.FuncScale` for details).
%(args)s : optional
    Prepended with ``'%(x)s'`` and passed to `Axes.format`.
"""

<<<<<<< HEAD
_alt_doc = """
Return an axes in the same location as this one but whose %(x)s axis is on
the %(x2)s. This is an alias and more intuitive name for
`~CartesianAxes.twin%(y)s`, which confusingly generates two *%(x)s* axes with
a shared ("twin") *%(y)s* axes.

Parameters
----------
%(args)s : optional
    Prepended with ``'%(x)s'`` and passed to `Axes.format`.

Note
----
This function enforces the following settngs.
=======
altxy_descrip = """
Alias and more intuitive name for `~XYAxes.twin%(y)s`.
The matplotlib `~matplotlib.axes.Axes.twin%(y)s` function
generates two *%(x)s* axes with a shared ("twin") *%(y)s* axis.
Enforces the following settings.
>>>>>>> d2d388cd

* Places the old *%(x)s* axis on the %(x1)s and the new *%(x)s* axis
  on the %(x2)s.
* Makes the old %(x2)s spine invisible and the new %(x1)s, %(y1)s,
  and %(y2)s spines invisible.
* Adjusts the *%(x)s* axis tick, tick label, and axis label positions
  according to the visible spine positions.
* Locks the old and new *%(y)s* axis limits and scales, and makes the new
  %(y)s axis labels invisible.

"""

_twin_doc = """
Mimics the builtin `~matplotlib.axes.Axes.twin%(y)s` method.

Parameters
----------
%(args)s : optional
    Prepended with ``'%(x)s'`` and passed to `Axes.format`.

Note
----
This function enforces the following settngs.

* Places the old *%(x)s* axis on the %(x1)s and the new *%(x)s* axis
  on the %(x2)s.
* Makes the old %(x2)s spine invisible and the new %(x1)s, %(y1)s,
  and %(y2)s spines invisible.
* Adjusts the *%(x)s* axis tick, tick label, and axis label positions
  according to the visible spine positions.
* Locks the old and new *%(y)s* axis limits and scales, and makes the new
  %(y)s axis labels invisible.
"""


<<<<<<< HEAD
def _parse_alt(x, kwargs):
    """Interpret keyword args passed to all "twin axis" methods so they
    can be passed to Axes.format."""
    kw_bad, kw_out = {}, {}
    for key, value in kwargs.items():
        if key in _twin_kwargs:
            kw_out[x + key] = value
        elif key[0] == x and key[1:] in _twin_kwargs:
            _warn_proplot(
                f'Twin axis keyword arg {key!r} is deprecated. '
                f'Use {key[1:]!r} instead.')
            kw_out[key] = value
        elif key in RC_NODOTSNAMES:
            kw_out[key] = value
        else:
            kw_bad[key] = value
    if kw_bad:
        raise TypeError(f'Unexpected keyword argument(s): {kw_bad!r}')
    return kwargs


def _parse_transform(transform, transform_kw):
    """Interpret the dualx and dualy transform and return the forward and
    inverse transform functions and keyword args passed to the FuncScale."""
    # NOTE: Do not support arbitrary transforms, because transforms are a huge
    # group that include ND and non-invertable transformations, but transforms
    # used for axis scales are subset of invertible 1D functions
    funcscale_kw = {}
    transform_kw = transform_kw or {}
    if isinstance(transform, (str, mscale.ScaleBase)) or transform_kw:
        transform = transform or 'linear'
        scale = axistools.Scale(transform, **transform_kw)
        transform = scale.get_transform()
        funcscale_funcs = (transform.transform, transform.inverted().transform)
        for key in ('major_locator', 'minor_locator',
                    'major_formatter', 'minor_formatter'):
            default = getattr(scale, '_' + key, None)
            if default:
                funcscale_kw[key] = default
    elif (np.iterable(transform) and len(transform) == 2
          and all(callable(itransform) for itransform in transform)):
        funcscale_funcs = transform
    elif callable(transform):
        funcscale_funcs = (transform, lambda x: x)
    else:
        raise ValueError(
            f'Invalid transform {transform!r}. '
            'Must be function, tuple of two functions, or scale name.')
    return funcscale_funcs, funcscale_kw


def _parse_rcloc(x, string):  # figures out string location
    """Convert the *boolean* "left", "right", "top", and "bottom" rc settings
    to a location string. Returns ``None`` if settings are unchanged."""
=======
def _parse_dualxy_args(x, kwargs):
    """Detect `~XYAxes.format` arguments with the leading ``x`` or ``y``
    removed. Translate to valid `~XYAxes.format` arguments."""
    kwargs_bad = {}
    for key in (*kwargs.keys(),):
        value = kwargs.pop(key)
        if key[0] == x and key[1:] in dualxy_kwargs:
            _warn_proplot(
                f'dual{x}() keyword arg {key!r} is deprecated. '
                f'Use {key[1:]!r} instead.'
            )
            kwargs[key] = value
        elif key in dualxy_kwargs:
            kwargs[x + key] = value
        elif key in RC_NODOTSNAMES:
            kwargs[key] = value
        else:
            kwargs_bad[key] = value
        if kwargs_bad:
            raise TypeError(
                f'dual{x}() got unexpected keyword argument(s): {kwargs_bad}'
            )
    return kwargs


def _rcloc_to_stringloc(x, string):  # figures out string location
    """Gets *location string* from the *boolean* "left", "right", "top", and
    "bottom" rc settings, e.g. :rc:`axes.spines.left` or :rc:`ytick.left`.
    Might be ``None`` if settings are unchanged."""
    # For x axes
>>>>>>> d2d388cd
    if x == 'x':
        top = rc.get(f'{string}.top', context=True)
        bottom = rc.get(f'{string}.bottom', context=True)
        if top is None and bottom is None:
            return None
        elif top and bottom:
            return 'both'
        elif top:
            return 'top'
        elif bottom:
            return 'bottom'
        else:
            return 'neither'
    else:
        left = rc.get(f'{string}.left', context=True)
        right = rc.get(f'{string}.right', context=True)
        if left is None and right is None:
            return None
        elif left and right:
            return 'both'
        elif left:
            return 'left'
        elif right:
            return 'right'
        else:
            return 'neither'


class XYAxes(Axes):
    """
    Axes subclass for ordinary 2D cartesian coordinates. Adds several new
    methods and overrides existing ones.
    """
    #: The registered projection name.
    name = 'xy'

    def __init__(self, *args, **kwargs):
        """
        See also
        --------
        `~proplot.subplots.subplots`, `Axes`
        """
        # Impose default formatter
        super().__init__(*args, **kwargs)
        formatter = axistools.Formatter('auto')
        self.xaxis.set_major_formatter(formatter)
        self.yaxis.set_major_formatter(formatter)
        self.xaxis.isDefault_majfmt = True
        self.yaxis.isDefault_majfmt = True
        # Custom attributes
        self._datex_rotated = False  # whether manual rotation has been applied
        self._dualy_arg = None  # for scaling units on opposite side of ax
        self._dualx_arg = None
        self._dualy_cache = None  # prevent excess _dualy_overrides calls
        self._dualx_cache = None

    def _altx_overrides(self):
        """Apply alternate *x* axis overrides."""
        # Unlike matplotlib API, we strong arm user into certain twin axes
        # settings... doesn't really make sense to have twin axes without this
        if self._altx_child is not None:  # altx was called on this axes
            self._shared_y_axes.join(self, self._altx_child)
            self.spines['top'].set_visible(False)
            self.spines['bottom'].set_visible(True)
            self.xaxis.tick_bottom()
            self.xaxis.set_label_position('bottom')
        elif self._altx_parent is not None:  # this axes is the result of altx
            self.spines['bottom'].set_visible(False)
            self.spines['top'].set_visible(True)
            self.spines['left'].set_visible(False)
            self.spines['right'].set_visible(False)
            self.xaxis.tick_top()
            self.xaxis.set_label_position('top')
            self.yaxis.set_visible(False)
            self.patch.set_visible(False)

    def _alty_overrides(self):
        """Apply alternate *y* axis overrides."""
        if self._alty_child is not None:
            self._shared_x_axes.join(self, self._alty_child)
            self.spines['right'].set_visible(False)
            self.spines['left'].set_visible(True)
            self.yaxis.tick_left()
            self.yaxis.set_label_position('left')
        elif self._alty_parent is not None:
            self.spines['left'].set_visible(False)
            self.spines['right'].set_visible(True)
            self.spines['top'].set_visible(False)
            self.spines['bottom'].set_visible(False)
            self.yaxis.tick_right()
            self.yaxis.set_label_position('right')
            self.xaxis.set_visible(False)
            self.patch.set_visible(False)

    def _datex_rotate(self):
        """Apply default rotation to datetime axis coordinates."""
        # NOTE: Rotation is done *before* horizontal/vertical alignment,
        # cannot change alignment with set_tick_params. Must apply to text
        # objects. fig.autofmt_date calls subplots_adjust, so cannot use it.
        if (not isinstance(self.xaxis.converter, mdates.DateConverter)
                or self._datex_rotated):
            return
        rotation = rc['axes.formatter.timerotation']
        kw = {'rotation': rotation}
        if rotation not in (0, 90, -90):
            kw['ha'] = ('right' if rotation > 0 else 'left')
        for label in self.xaxis.get_ticklabels():
            label.update(kw)
        self._datex_rotated = True  # do not need to apply more than once

    def _dualx_overrides(self):
<<<<<<< HEAD
        """Lock the child "dual" *x* axis limits to the parent."""
        # Why did I copy and paste the dualx/dualy code you ask? Copy
        # pasting is bad, but so are a bunch of ugly getattr(attr)() calls
        data = self._dualx_data
        if data is None:
=======
        """Lock child "dual" *x* axis limits to the parent."""
        # NOTE: We set the scale using private API to bypass application of
        # set_default_locators_and_formatters: only_if_default=True is critical
        # to prevent overriding user settings! We also bypass autoscale_view
        # because we set limits manually, and bypass child.stale = True
        # because that is done in call to set_xlim() below.
        arg = self._dualx_arg
        if arg is None:
            return
        scale = self.xaxis._scale
        olim = self.get_xlim()
        if (scale, *olim) == self._dualx_cache:
>>>>>>> d2d388cd
            return
        child = self._altx_child
        funcscale = axistools.Scale(
            'function', arg, invert=True, parent_scale=scale,
        )
        child.xaxis._scale = funcscale
        child._update_transScale()
        funcscale.set_default_locators_and_formatters(
            child.xaxis, only_if_default=True)
        nlim = list(map(funcscale.functions[1], np.array(olim)))
        if np.sign(np.diff(olim)) != np.sign(np.diff(nlim)):
            nlim = nlim[::-1]  # if function flips limits, so will set_xlim!
        child.set_xlim(nlim, emit=False)
        self._dualx_cache = (scale, *olim)

    def _dualy_overrides(self):
<<<<<<< HEAD
        """Lock the child "dual" *y* axis limits to the parent."""
        data = self._dualy_data
        if data is None:
=======
        """Lock child "dual" *y* axis limits to the parent."""
        arg = self._dualy_arg
        if arg is None:
            return
        scale = self.yaxis._scale
        olim = self.get_ylim()
        if (scale, *olim) == self._dualy_cache:
>>>>>>> d2d388cd
            return
        child = self._alty_child
        funcscale = axistools.Scale(
            'function', arg, invert=True, parent_scale=scale,
        )
        child.yaxis._scale = funcscale
        child._update_transScale()
        funcscale.set_default_locators_and_formatters(
            child.yaxis, only_if_default=True)
        nlim = list(map(funcscale.functions[1], np.array(olim)))
        if np.sign(np.diff(olim)) != np.sign(np.diff(nlim)):
            nlim = nlim[::-1]
        child.set_ylim(nlim, emit=False)
        self._dualy_cache = (scale, *olim)

    def _hide_labels(self):
        """Enforce the "shared" axis labels and axis tick labels. If this is
        not called at drawtime, "shared" labels can be inadvertantly turned
        off e.g. when the axis scale is changed."""
        for x in 'xy':
            # "Shared" axis and tick labels
            axis = getattr(self, x + 'axis')
            share = getattr(self, '_share' + x)
            if share is not None:
                level = getattr(self, '_share' + x + '_level')
                if level > 0:
                    axis.label.set_visible(False)
                if level > 2:
                    axis.set_major_formatter(mticker.NullFormatter())
            # Enforce no minor ticks labels. TODO: Document?
            axis.set_minor_formatter(mticker.NullFormatter())

    def _make_twin_axes(self, *args, **kwargs):
        """Return a twin of this axes. This is used for twinx and twiny and was
        copied from matplotlib in case the private API changes."""
        # Typically, SubplotBase._make_twin_axes is called instead of this.
        # There is also an override in axes_grid1/axes_divider.py.
        if 'sharex' in kwargs and 'sharey' in kwargs:
            raise ValueError('Twinned Axes may share only one axis.')
        ax2 = self.figure.add_axes(self.get_position(True), *args, **kwargs)
        self.set_adjustable('datalim')
        ax2.set_adjustable('datalim')
        self._twinned_axes.join(self, ax2)
        return ax2

    def _sharex_setup(self, sharex, level):
        """Configure shared axes accounting for panels. The input is the
        'parent' axes, from which this one will draw its properties."""
        # Call Axes method
        super()._sharex_setup(sharex, level)  # sets up panels
        if sharex in (None, self) or not isinstance(sharex, XYAxes):
            return
        # Builtin sharing features
        if level > 0:
            self._sharex = sharex
        if level > 1:
            self._shared_x_axes.join(self, sharex)

    def _sharey_setup(self, sharey, level):
        """Configure shared axes accounting for panels. The input is the
        'parent' axes, from which this one will draw its properties."""
        # Call Axes method
        super()._sharey_setup(sharey, level)
        if sharey in (None, self) or not isinstance(sharey, XYAxes):
            return
        # Builtin features
        if level > 0:
            self._sharey = sharey
        if level > 1:
            self._shared_y_axes.join(self, sharey)

    def format(
            self, *,
            aspect=None,
            xloc=None, yloc=None,
            xspineloc=None, yspineloc=None,
            xtickloc=None, ytickloc=None, fixticks=False,
            xlabelloc=None, ylabelloc=None,
            xticklabelloc=None, yticklabelloc=None,
            xtickdir=None, ytickdir=None,
            xgrid=None, ygrid=None,
            xgridminor=None, ygridminor=None,
            xtickminor=None, ytickminor=None,
            xticklabeldir=None, yticklabeldir=None,
            xtickrange=None, ytickrange=None,
            xreverse=None, yreverse=None,
            xlabel=None, ylabel=None,
            xlim=None, ylim=None,
            xscale=None, yscale=None,
            xrotation=None, yrotation=None,
            xformatter=None, yformatter=None,
            xticklabels=None, yticklabels=None,
            xticks=None, xminorticks=None,
            xlocator=None, xminorlocator=None,
            yticks=None, yminorticks=None,
            ylocator=None, yminorlocator=None,
            xbounds=None, ybounds=None,
            xmargin=None, ymargin=None,
            xcolor=None, ycolor=None,
            xlinewidth=None, ylinewidth=None,
            xgridcolor=None, ygridcolor=None,
            xticklen=None, yticklen=None,
            xlabel_kw=None, ylabel_kw=None,
            xscale_kw=None, yscale_kw=None,
            xlocator_kw=None, ylocator_kw=None,
            xformatter_kw=None, yformatter_kw=None,
            xminorlocator_kw=None, yminorlocator_kw=None,
            patch_kw=None,
            **kwargs):
        """
        Modify the *x* and *y* axis labels, tick locations, tick labels,
        axis scales, spine settings, and more. Unknown keyword arguments
        are passed to `Axes.format` and `Axes.context`.

        Parameters
        ----------
        aspect : {'auto', 'equal'}, optional
            The aspect ratio mode. See `~matplotlib.axes.Axes.set_aspect`
            for details.
        xlabel, ylabel : str, optional
            The *x* and *y* axis labels. Applied with
            `~matplotlib.axes.Axes.set_xlabel`
            and `~matplotlib.axes.Axes.set_ylabel`.
        xlabel_kw, ylabel_kw : dict-like, optional
            The *x* and *y* axis label settings. Applied with the
            `~matplotlib.artist.Artist.update` method on the
            `~matplotlib.text.Text` instance. Options include ``'color'``,
            ``'size'``, and ``'weight'``.
        xlim, ylim : (float or None, float or None), optional
            The *x* and *y* axis data limits. Applied with
            `~matplotlib.axes.Axes.set_xlim` and
            `~matplotlib.axes.Axes.set_ylim`.
        xreverse, yreverse : bool, optional
            Sets whether the *x* and *y* axis are oriented in the "reverse"
            direction. The "normal" direction is increasing to the right for
            the *x* axis and to the top for the *y* axis. The "reverse"
            direction is increasing to the left for the *x* axis and to the
            bottom for the *y* axis.
        xscale, yscale : axis scale spec, optional
            The *x* and *y* axis scales. Passed to the
            `~proplot.axistools.Scale` constructor. For example,
            ``xscale='log'`` applies logarithmic scaling, and
            ``xscale=('cutoff', 0.5, 2)`` applies a custom
            `~proplot.axistools.CutoffScale`.
        xscale_kw, yscale_kw : dict-like, optional
            The *x* and *y* axis scale settings. Passed to
            `~proplot.axistools.Scale`.
        xspineloc, yspineloc : {'both', 'bottom', 'top', 'left', 'right', \
'neither', 'center', 'zero'}, optional
            The *x* and *y* axis spine locations.
        xloc, yloc : optional
            Aliases for `xspineloc`, `yspineloc`.
        xtickloc, ytickloc : {'both', 'bottom', 'top', 'left', 'right', \
'neither'}, optional
            Which *x* and *y* axis spines should have major and minor tick
            marks.
        xtickminor, ytickminor : bool, optional
            Whether to draw minor ticks on the *x* and *y* axes.
        xtickdir, ytickdir : {'out', 'in', 'inout'}
            Direction that major and minor tick marks point for the *x* and
            *y* axis.
        xgrid, ygrid : bool, optional
            Whether to draw major gridlines on the *x* and *y* axis.
        xgridminor, ygridminor : bool, optional
            Whether to draw minor gridlines for the *x* and *y* axis.
        xticklabeldir, yticklabeldir : {'in', 'out'}
            Whether to place *x* and *y* axis tick label text inside
            or outside the axes.
        xlocator, ylocator : locator spec, optional
            Used to determine the *x* and *y* axis tick mark positions. Passed
            to the `~proplot.axistools.Locator` constructor.
        xticks, yticks : optional
            Aliases for `xlocator`, `ylocator`.
        xlocator_kw, ylocator_kw : dict-like, optional
            The *x* and *y* axis locator settings. Passed to
            `~proplot.axistools.Locator`.
        xminorlocator, yminorlocator : optional
            As for `xlocator`, `ylocator`, but for the minor ticks.
        xminorticks, yminorticks : optional
            Aliases for `xminorlocator`, `yminorlocator`.
        xminorlocator_kw, yminorlocator_kw
            As for `xlocator_kw`, `ylocator_kw`, but for the minor locator.
        xformatter, yformatter : formatter spec, optional
            Used to determine the *x* and *y* axis tick label string format.
            Passed to the `~proplot.axistools.Formatter` constructor.
            Use ``[]`` or ``'null'`` for no ticks.
        xticklabels, yticklabels : optional
            Aliases for `xformatter`, `yformatter`.
        xformatter_kw, yformatter_kw : dict-like, optional
            The *x* and *y* axis formatter settings. Passed to
            `~proplot.axistools.Formatter`.
        xrotation, yrotation : float, optional
            The rotation for *x* and *y* axis tick labels. Default is ``0``
            for normal axes, :rc:`axes.formatter.timerotation` for time
            *x* axes.
        xtickrange, ytickrange : (float, float), optional
            The *x* and *y* axis data ranges within which major tick marks
            are labelled. For example, the tick range ``(-1,1)`` with
            axis range ``(-5,5)`` and a tick interval of 1 will only
            label the ticks marks at -1, 0, and 1.
        xmargin, ymargin : float, optional
            The default margin between plotted content and the *x* and *y* axis
            spines. Value is proportional to the width, height of the axes.
            Use this if you want whitespace between plotted content
            and the spines, but don't want to explicitly set `xlim` or `ylim`.
        xbounds, ybounds : (float, float), optional
            The *x* and *y* axis data bounds within which to draw the spines.
            For example, the axis range ``(0, 4)`` with bounds ``(1, 4)``
            will prevent the spines from meeting at the origin.
        xcolor, ycolor : color-spec, optional
            Color for the *x* and *y* axis spines, ticks, tick labels, and axis
            labels. Default is :rc:`color`. Use e.g. ``ax.format(color='red')``
            to set for both axes.
        xlinewidth, ylinewidth : color-spec, optional
            Line width for the *x* and *y* axis spines and major ticks.
            Default is :rc:`linewidth`. Use e.g. ``ax.format(linewidth=2)``
            to set for both axes.
        xgridcolor, ygridcolor : color-spec, optional
            Color for the *x* and *y* axis major and minor gridlines.
            Default is :rc:`grid.color`. Use e.g. ``ax.format(gridcolor='r')``
            to set for both axes.
        xticklen, yticklen : float or str, optional
            Tick lengths for the *x* and *y* axis. Units are interpreted by
            `~proplot.utils.units`, with "points" as the numeric unit. Default
            is :rc:`ticklen`.

            Minor tick lengths are scaled according
            to :rc:`ticklenratio`. Use e.g. ``ax.format(ticklen=1)`` to
            set for both axes.
        fixticks : bool, optional
            Whether to always transform the tick locators to a
            `~matplotlib.ticker.FixedLocator` instance. Default is ``False``.
            If your axis ticks are doing weird things (for example, ticks
            drawn outside of the axis spine), try setting this to ``True``.
        patch_kw : dict-like, optional
            Keyword arguments used to update the background patch object. You
            can use this, for example, to set background hatching with
            ``patch_kw={'hatch':'xxx'}``.
        rc_kw : dict, optional
            Dictionary containing `~proplot.rctools.rc` settings applied to
            this axes using `~proplot.rctools.rc_configurator.context`.
        **kwargs
            Passed to `Axes.format` or passed to
            `~proplot.rctools.rc_configurator.context` and used to update
            axes `~proplot.rctools.rc` settings. For example,
            ``axestitlesize=15`` modifies the :rcraw:`axes.titlesize` setting.

        Note
        ----
        If you plot something with a `datetime64 \
<https://docs.scipy.org/doc/numpy/reference/arrays.datetime.html>`__,
        `pandas.Timestamp`, `pandas.DatetimeIndex`, `datetime.date`,
        `datetime.time`, or `datetime.datetime` array as the *x* or *y* axis
        coordinate, the axis ticks and tick labels will be automatically
        formatted as dates.

        See also
        --------
        :py:obj:`Axes.format`, :py:obj:`Axes.context`
        """
        rc_kw, rc_mode, kwargs = _parse_format(**kwargs)
        with rc.context(rc_kw, mode=rc_mode):
            # Background basics
            self.patch.set_clip_on(False)
            self.patch.set_zorder(-1)
            kw_face = rc.fill({
                'facecolor': 'axes.facecolor',
                'alpha': 'axes.facealpha'
            }, context=True)
            patch_kw = patch_kw or {}
            kw_face.update(patch_kw)
            self.patch.update(kw_face)

            # No mutable default args
            xlabel_kw = xlabel_kw or {}
            ylabel_kw = ylabel_kw or {}
            xscale_kw = xscale_kw or {}
            yscale_kw = yscale_kw or {}
            xlocator_kw = xlocator_kw or {}
            ylocator_kw = ylocator_kw or {}
            xformatter_kw = xformatter_kw or {}
            yformatter_kw = yformatter_kw or {}
            xminorlocator_kw = xminorlocator_kw or {}
            yminorlocator_kw = yminorlocator_kw or {}

            # Flexible keyword args, declare defaults
<<<<<<< HEAD
            xmargin = _notNone(xmargin, rc.get('axes.xmargin', context=True))
            ymargin = _notNone(ymargin, rc.get('axes.ymargin', context=True))
            xtickdir = _notNone(
                xtickdir, rc.get('xtick.direction', context=True))
            ytickdir = _notNone(
                ytickdir, rc.get('ytick.direction', context=True))
            xtickminor = _notNone(
                xtickminor, rc.get('xtick.minor.visible', context=True))
            ytickminor = _notNone(
                ytickminor, rc.get('ytick.minor.visible', context=True))
            xformatter = _notNone(
                xticklabels, xformatter, None,
                names=('xticklabels', 'xformatter'))
            yformatter = _notNone(
                yticklabels, yformatter, None,
                names=('yticklabels', 'yformatter'))
            xlocator = _notNone(
                xticks, xlocator, None,
                names=('xticks', 'xlocator'))
            ylocator = _notNone(
                yticks, ylocator, None,
                names=('yticks', 'ylocator'))
            xminorlocator = _notNone(
                xminorticks, xminorlocator, None,
                names=('xminorticks', 'xminorlocator'))
            yminorlocator = _notNone(
                yminorticks, yminorlocator, None,
                names=('yminorticks', 'yminorlocator'))
=======
            xmargin = _notNone(xmargin, rc['axes.xmargin'])
            ymargin = _notNone(ymargin, rc['axes.ymargin'])
            xtickdir = _notNone(xtickdir, rc['xtick.direction'])
            ytickdir = _notNone(ytickdir, rc['ytick.direction'])
            xtickminor = _notNone(xtickminor, rc['xtick.minor.visible'])
            ytickminor = _notNone(ytickminor, rc['ytick.minor.visible'])
            xformatter = _notNone(
                xticklabels, xformatter, None,
                names=('xticklabels', 'xformatter')
            )
            yformatter = _notNone(
                yticklabels, yformatter, None,
                names=('yticklabels', 'yformatter')
            )
            xlocator = _notNone(
                xticks, xlocator, None,
                names=('xticks', 'xlocator')
            )
            ylocator = _notNone(
                yticks, ylocator, None,
                names=('yticks', 'ylocator')
            )
            xminorlocator = _notNone(
                xminorticks, xminorlocator, None,
                names=('xminorticks', 'xminorlocator')
            )
            yminorlocator = _notNone(
                yminorticks, yminorlocator, None,
                names=('yminorticks', 'yminorlocator')
            )

>>>>>>> d2d388cd
            # Grid defaults are more complicated
            grid = rc.get('axes.grid', context=True)
            which = rc.get('axes.grid.which', context=True)
            if which is not None or grid is not None:  # if *one* was changed
                axis = rc['axes.grid.axis']  # always need this property
                if grid is None:
                    grid = rc['axes.grid']
                elif which is None:
<<<<<<< HEAD
                    which = rc['axes.grid.which']
                xgrid = _notNone(
                    xgrid, grid and axis in ('x', 'both')
                    and which in ('major', 'both'))
                ygrid = _notNone(
                    ygrid, grid and axis in ('y', 'both')
                    and which in ('major', 'both'))
                xgridminor = _notNone(xgridminor, grid
                                      and axis in ('x', 'both')
                                      and which in ('minor', 'both'))
                ygridminor = _notNone(ygridminor, grid
                                      and axis in ('y', 'both')
                                      and which in ('minor', 'both'))
=======
                    which = rc.get('axes.grid.which')
                xgrid = _notNone(
                    xgrid, grid and axis in ('x', 'both')
                    and which in ('major', 'both')
                )
                ygrid = _notNone(
                    ygrid, grid and axis in ('y', 'both')
                    and which in ('major', 'both')
                )
                xgridminor = _notNone(
                    xgridminor, grid and axis in ('x', 'both')
                    and which in ('minor', 'both')
                )
                ygridminor = _notNone(
                    ygridminor, grid and axis in ('y', 'both')
                    and which in ('minor', 'both')
                )
>>>>>>> d2d388cd

            # Sensible defaults for spine, tick, tick label, and label locs
            # NOTE: Allow tick labels to be present without ticks! User may
            # want this sometimes! Same goes for spines!
            xspineloc = _notNone(
                xloc, xspineloc, None,
                names=('xloc', 'xspineloc'))
            yspineloc = _notNone(
                yloc, yspineloc, None,
                names=('yloc', 'yspineloc'))
            xtickloc = _notNone(
                xtickloc, xspineloc, _parse_rcloc(
                    'x', 'xtick'))
            ytickloc = _notNone(
                ytickloc, yspineloc, _parse_rcloc(
                    'y', 'ytick'))
            xspineloc = _notNone(xspineloc, _parse_rcloc('x', 'axes.spines'))
            yspineloc = _notNone(yspineloc, _parse_rcloc('y', 'axes.spines'))
            if xtickloc != 'both':
                xticklabelloc = _notNone(xticklabelloc, xtickloc)
                xlabelloc = _notNone(xlabelloc, xticklabelloc)
                if xlabelloc not in (None, 'bottom', 'top'):  # e.g. "both"
                    xlabelloc = 'bottom'
            if ytickloc != 'both':
                yticklabelloc = _notNone(yticklabelloc, ytickloc)
                ylabelloc = _notNone(ylabelloc, yticklabelloc)
                if ylabelloc not in (None, 'left', 'right'):
                    ylabelloc = 'left'

            # Begin loop
            for (
                x, axis,
                label, color,
                linewidth, gridcolor,
                ticklen,
                margin, bounds,
                tickloc, spineloc,
                ticklabelloc, labelloc,
                grid, gridminor,
                tickminor, minorlocator,
                lim, reverse, scale,
                locator, tickrange,
                formatter, tickdir,
                ticklabeldir, rotation,
                label_kw, scale_kw,
                locator_kw, minorlocator_kw,
                formatter_kw
            ) in zip(
                ('x', 'y'), (self.xaxis, self.yaxis),
                (xlabel, ylabel), (xcolor, ycolor),
                (xlinewidth, ylinewidth), (xgridcolor, ygridcolor),
                (xticklen, yticklen),
                (xmargin, ymargin), (xbounds, ybounds),
                (xtickloc, ytickloc), (xspineloc, yspineloc),
                (xticklabelloc, yticklabelloc), (xlabelloc, ylabelloc),
                (xgrid, ygrid), (xgridminor, ygridminor),
                (xtickminor, ytickminor), (xminorlocator, yminorlocator),
                (xlim, ylim), (xreverse, yreverse), (xscale, yscale),
                (xlocator, ylocator), (xtickrange, ytickrange),
                (xformatter, yformatter), (xtickdir, ytickdir),
                (xticklabeldir, yticklabeldir), (xrotation, yrotation),
                (xlabel_kw, ylabel_kw), (xscale_kw, yscale_kw),
                (xlocator_kw, ylocator_kw),
                (xminorlocator_kw, yminorlocator_kw),
                (xformatter_kw, yformatter_kw),
            ):
                # Axis limits
                # NOTE: 3.1+ has axis.set_inverted(), below is from source code
                if lim is not None:
                    getattr(self, 'set_' + x + 'lim')(lim)
                if reverse is not None:
                    lo, hi = axis.get_view_interval()
                    if reverse:
                        lim = (max(lo, hi), min(lo, hi))
                    else:
                        lim = (min(lo, hi), max(lo, hi))
                    axis.set_view_interval(*lim, ignore=True)
                # Axis scale
                # WARNING: This relies on monkey patch of mscale.scale_factory
                # that allows it to accept a custom scale class!
                # WARNING: Changing axis scale also changes default locators
                # and formatters, so do it first
                if scale is not None:
                    scale = axistools.Scale(scale, **scale_kw)
                    getattr(self, 'set_' + x + 'scale')(scale)
                # Is this a date axis?
                # NOTE: Make sure to get this *after* lims set!
                # See: https://matplotlib.org/api/units_api.html
                # And: https://matplotlib.org/api/dates_api.html
                # Also see: https://github.com/matplotlib/matplotlib/blob/master/lib/matplotlib/axis.py # noqa
                # The axis_date() method just applies DateConverter
                date = isinstance(axis.converter, mdates.DateConverter)

                # Fix spines
                kw = rc.fill({
                    'linewidth': 'axes.linewidth',
                    'color': 'axes.edgecolor',
                }, context=True)
                if color is not None:
                    kw['color'] = color
                if linewidth is not None:
                    kw['linewidth'] = linewidth
                sides = ('bottom', 'top') if x == 'x' else ('left', 'right')
                spines = [self.spines[s] for s in sides]
                for spine, side in zip(spines, sides):
                    # Line properties
                    # Override if we're settings spine bounds
                    # In this case just have spines on edges by default
                    if bounds is not None and spineloc not in sides:
                        spineloc = sides[0]
                    # Eliminate sides
                    if spineloc == 'neither':
                        spine.set_visible(False)
                    elif spineloc == 'both':
                        spine.set_visible(True)
                    elif spineloc in sides:  # make relevant spine visible
                        b = True if side == spineloc else False
                        spine.set_visible(b)
                    elif spineloc is not None:
                        # Special spine location, usually 'zero', 'center',
                        # or tuple with (units, location) where 'units' can
                        # be 'axes', 'data', or 'outward'.
                        if side == sides[1]:
                            spine.set_visible(False)
                        else:
                            spine.set_visible(True)
                            try:
                                spine.set_position(spineloc)
                            except ValueError:
                                raise ValueError(
                                    f'Invalid {x} spine location {spineloc!r}.'
                                    f' Options are '
                                    + ', '.join(map(
                                        repr, (*sides, 'both', 'neither')
                                    )) + '.'
                                )
                    # Apply spine bounds
                    if bounds is not None and spine.get_visible():
                        spine.set_bounds(*bounds)
                    spine.update(kw)
                # Get available spines, needed for setting tick locations
                spines = [side for side, spine in zip(
                    sides, spines) if spine.get_visible()]

                # Helper func
                def _grid_dict(grid):
                    return {
                        'grid_color': grid + '.color',
                        'grid_alpha': grid + '.alpha',
                        'grid_linewidth': grid + '.linewidth',
                        'grid_linestyle': grid + '.linestyle',
                    }

                # Tick and grid settings for major and minor ticks separately
                # Override is just a "new default", but user can override this
                for which, igrid in zip(('major', 'minor'), (grid, gridminor)):
                    # Tick properties
                    kw_ticks = rc.category(x + 'tick.' + which, context=True)
                    if kw_ticks is None:
                        kw_ticks = {}
                    else:
                        kw_ticks.pop('visible', None)  # invalid setting
                    if ticklen is not None:
                        if which == 'major':
                            kw_ticks['size'] = units(ticklen, 'pt')
                        else:
                            kw_ticks['size'] = units(
                                ticklen, 'pt') * rc['ticklenratio']
                    # Grid style and toggling
                    if igrid is not None:
                        # toggle with special global props
                        axis.grid(igrid, which=which)
                    if which == 'major':
                        kw_grid = rc.fill(_grid_dict('grid'), context=True)
                    else:
                        kw_major = kw_grid
                        kw_grid = rc.fill(
                            _grid_dict('gridminor'), context=True)
                        kw_grid.update({
                            key: value for key, value in kw_major.items()
                            if key not in kw_grid})
                    # Changed rc settings
                    if gridcolor is not None:
                        kw['grid_color'] = gridcolor
                    axis.set_tick_params(which=which, **kw_grid, **kw_ticks)

                # Tick and ticklabel properties that apply to major and minor
                # * Weird issue causes set_tick_params to reset/forget grid
                #   is turned on if you access tick.gridOn directly, instead of
                #   passing through tick_params. Since gridOn is undocumented
                #   feature, don't use it. So calling _format_axes() a second
                #   time will remove the lines.
                # * Can specify whether the left/right/bottom/top spines get
                #   ticks; sides will be group of left/right or top/bottom.
                # * Includes option to draw spines but not draw ticks on that
                #   spine, e.g. on the left/right edges
                kw = {}
                translate = {None: None, 'both': sides,
                             'neither': (), 'none': ()}
                if bounds is not None and tickloc not in sides:
                    tickloc = sides[0]  # override to just one side
                ticklocs = translate.get(tickloc, (tickloc,))
                if ticklocs is not None:
                    kw.update({side: (side in ticklocs) for side in sides})
                kw.update({  # override
                    side: False for side in sides if side not in spines
                })
                # Tick label sides
                # Will override to make sure only appear where ticks are
                ticklabellocs = translate.get(ticklabelloc, (ticklabelloc,))
                if ticklabellocs is not None:
                    kw.update({
                        'label' + side: (side in ticklabellocs)
                        for side in sides
                    })
                kw.update({  # override
                    'label' + side: False for side in sides
                    if (side not in spines or (ticklocs is not None
                                               and side not in ticklocs))
                })  # override
                # The axis label side
                if labelloc is None:
                    if ticklocs is not None:
                        options = [side for side in sides if (
                            side in ticklocs and side in spines)]
                        if len(options) == 1:
                            labelloc = options[0]
                elif labelloc not in sides:
                    raise ValueError(
                        f'Got labelloc {labelloc!r}, valid options are '
                        + ', '.join(map(repr, sides)) + '.'
                    )
                # Apply
                axis.set_tick_params(which='both', **kw)
                if labelloc is not None:
                    axis.set_label_position(labelloc)

                # Tick label settings
                # First color and size
                kw = rc.fill({
                    'labelcolor': 'tick.labelcolor',  # new props
                    'labelsize': 'tick.labelsize',
                    'color': x + 'tick.color',
                }, context=True)
                if color:
                    kw['color'] = color
                    kw['labelcolor'] = color
                # Tick direction and rotation
                if tickdir == 'in':
                    kw['pad'] = 1  # ticklabels should be much closer
                if ticklabeldir == 'in':  # put tick labels inside the plot
                    tickdir = 'in'
                    kw['pad'] = -1 * sum(
                        rc[f'{x}tick.{key}'] for key in (
                            'major.size', 'major.pad', 'labelsize'))
                if tickdir is not None:
                    kw['direction'] = tickdir
                axis.set_tick_params(which='both', **kw)

                # Settings that can't be controlled by set_tick_params
                # Also set rotation and alignment here
                kw = rc.fill({
                    'fontfamily': 'font.family',
                    'weight': 'tick.labelweight'
                }, context=True)
                if rotation is not None:
                    kw = {'rotation': rotation}
                    if x == 'x':
                        self._datex_rotated = True
                        if rotation not in (0, 90, -90):
                            kw['ha'] = ('right' if rotation > 0 else 'left')
                for t in axis.get_ticklabels():
                    t.update(kw)
                # Margins
                if margin is not None:
                    self.margins(**{x: margin})

                # Axis label updates
                # NOTE: This has to come after set_label_position, or ha or va
                # overrides in label_kw are overwritten
                kw = rc.fill({
                    'color': 'axes.edgecolor',
                    'weight': 'axes.labelweight',
                    'fontsize': 'axes.labelsize',
                    'fontfamily': 'font.family',
                }, context=True)
                if label is not None:
                    kw['text'] = label
                if color:
                    kw['color'] = color
                kw.update(label_kw)
                if kw:  # NOTE: initially keep spanning labels off
                    self._update_axislabels(x, **kw)

                # Major and minor locator
                # NOTE: Parts of API (dualxy) rely on minor tick toggling
                # preserving the isDefault_minloc setting. In future should
                # override the default matplotlib API minorticks_on!
                # NOTE: Unlike matplotlib API when "turning on" minor ticks
                # we *always* use the scale default, thanks to scale classes
                # refactoring with _ScaleBase. See Axes.minorticks_on.
                if locator is not None:
                    locator = axistools.Locator(locator, **locator_kw)
                    axis.set_major_locator(locator)
                    if isinstance(locator, mticker.IndexLocator):
                        tickminor = False  # 'index' minor ticks make no sense
                if tickminor or minorlocator:
                    isdefault = minorlocator is None
                    if isdefault:
                        minorlocator = getattr(
                            axis._scale, '_default_minor_locator', None
                        )
                        if not minorlocator:
                            minorlocator = axistools.Locator('minor')
                    else:
                        minorlocator = axistools.Locator(
                            minorlocator, **minorlocator_kw
                        )
                    axis.set_minor_locator(minorlocator)
                    axis.isDefault_minloc = isdefault
                elif tickminor is not None and not tickminor:
                    # NOTE: Generally if you *enable* minor ticks on a dual
                    # axis, want to allow FuncScale updates to change the
                    # minor tick locators. If you *disable* minor ticks, do
                    # not want FuncScale applications to turn them on. So we
                    # allow below to set isDefault_minloc to False.
                    axis.set_minor_locator(axistools.Locator('null'))

                # Major formatter
                # NOTE: The only reliable way to disable ticks labels and then
                # restore them is by messing with the *formatter*, rather than
                # setting labelleft=False, labelright=False, etc.
                if (formatter is not None or tickrange is not None) and not (
                    isinstance(
                        axis.get_major_formatter(), mticker.NullFormatter
                    ) and getattr(self, '_share' + x)
                ):
                    # Tick range
                    if tickrange is not None:
                        if formatter not in (None, 'auto'):
                            _warn_proplot(
                                'The tickrange feature requires '
                                'proplot.AutoFormatter formatter. Overriding '
                                'input formatter.'
                            )
                        formatter = 'auto'
                        formatter_kw.setdefault('tickrange', tickrange)
                    # Set the formatter
                    # Note some formatters require 'locator' as keyword arg
                    if formatter in ('date', 'concise'):
                        locator = axis.get_major_locator()
                        formatter_kw.setdefault('locator', locator)
                    formatter = axistools.Formatter(
                        formatter, date=date, **formatter_kw)
                    axis.set_major_formatter(formatter)

                # Ensure no out-of-bounds ticks; set_smart_bounds() can fail
                # * Using set_bounds did not work, so instead just turn
                #   locators into fixed version.
                # * Most locators take no arguments in __call__, and some do
                #   not have tick_values method, so we just call them.
                if (
                    bounds is not None
                    or fixticks
                    or isinstance(formatter, mticker.FixedFormatter)
                    or axis.get_scale() == 'cutoff'
                ):
                    if bounds is None:
                        bounds = getattr(self, 'get_' + x + 'lim')()
                    locator = axistools.Locator([
                        x for x in axis.get_major_locator()()
                        if bounds[0] <= x <= bounds[1]
                    ])
                    axis.set_major_locator(locator)
                    locator = axistools.Locator([
                        x for x in axis.get_minor_locator()()
                        if bounds[0] <= x <= bounds[1]
                    ])
                    axis.set_minor_locator(locator)

            # Call parent
            if aspect is not None:
                self.set_aspect(aspect)
            super().format(**kwargs)

<<<<<<< HEAD
    def altx(self, **kwargs):
        """Docstring is replaced below."""
=======
    def altx(self):
        # TODO: Accept format **kwargs? Is this already in #50?
>>>>>>> d2d388cd
        # Cannot wrap twiny() because we want to use XYAxes, not
        # matplotlib Axes. Instead use hidden method _make_twin_axes.
        # See https://github.com/matplotlib/matplotlib/blob/master/lib/matplotlib/axes/_subplots.py  # noqa
        if self._altx_child or self._altx_parent:
            raise RuntimeError('No more than *two* twin axes are allowed.')
<<<<<<< HEAD
        ax = self._make_twin_axes(sharey=self, projection='xy')
        # shared axes must have matching autoscale
=======
        with self.figure._unlock():
            ax = self._make_twin_axes(sharey=self, projection='xy')
>>>>>>> d2d388cd
        ax.set_autoscaley_on(self.get_autoscaley_on())
        ax.grid(False)
        self._altx_child = ax
        ax._altx_parent = self
        self._altx_overrides()
        ax._altx_overrides()
        self.add_child_axes(ax)  # to facilitate tight layout
        self.figure._axstack.remove(ax)  # or gets drawn twice!
        ax.format(**_parse_alt('x', kwargs))
        return ax

    def alty(self, **kwargs):
        """Docstring is replaced below."""
        if self._alty_child or self._alty_parent:
            raise RuntimeError('No more than *two* twin axes are allowed.')
<<<<<<< HEAD
        ax = self._make_twin_axes(sharex=self, projection='xy')
        # shared axes must have matching autoscale
=======
        with self.figure._unlock():
            ax = self._make_twin_axes(sharex=self, projection='xy')
>>>>>>> d2d388cd
        ax.set_autoscalex_on(self.get_autoscalex_on())
        ax.grid(False)
        self._alty_child = ax
        ax._alty_parent = self
        self._alty_overrides()
        ax._alty_overrides()
        self.add_child_axes(ax)  # to facilitate tight layout
        self.figure._axstack.remove(ax)  # or gets drawn twice!
        ax.format(**_parse_alt('y', kwargs))
        return ax

<<<<<<< HEAD
    def dualx(self, transform, transform_kw=None, **kwargs):
        """Docstring is replaced below."""
        # The axis scale is used to transform units on the left axis, linearly
        # spaced, to units on the right axis... so the right scale must scale
        # its data with the *inverse* of this transform. We do this below.
        # NOTE: Matplotlib 3.1 has a 'secondary axis' feature. This one is
        # simpler, because it does not implement the function transform as
        # an axis scale (meaning user just has to supply the forward
        # transformation, not the backwards one), and does not invent a new
        # class with a bunch of complicated setters.
        funcscale_funcs, funcscale_kw = _parse_transform(
            transform, transform_kw)
        self._dualx_data = (funcscale_funcs, funcscale_kw)
        self._dualx_overrides()
        return self.altx(**kwargs)

    def dualy(self, transform, transform_kw=None, **kwargs):
        """Docstring is replaced below."""
        funcscale_funcs, funcscale_kw = _parse_transform(
            transform, transform_kw)
        self._dualy_data = (funcscale_funcs, funcscale_kw)
        self._dualy_overrides()
        return self.alty(**kwargs)
=======
    def dualx(self, arg, **kwargs):
        # NOTE: Matplotlib 3.1 has a 'secondary axis' feature. For the time
        # being, our version is more robust (see FuncScale) and simpler, since
        # we do not create an entirely separate _SecondaryAxis class.
        ax = self.altx()
        self._dualx_arg = arg
        self._dualx_overrides()
        ax.format(**_parse_dualxy_args('x', kwargs))
        return ax

    def dualy(self, arg, **kwargs):
        ax = self.alty()
        self._dualy_arg = arg
        self._dualy_overrides()
        ax.format(**_parse_dualxy_args('y', kwargs))
        return ax
>>>>>>> d2d388cd

    def draw(self, renderer=None, *args, **kwargs):
        """Perform post-processing steps then draw the axes."""
        # NOTE: This mimics matplotlib API, which calls identical
        # post-processing steps in both draw() and get_tightbbox()
        self._hide_labels()
        self._altx_overrides()
        self._alty_overrides()
        self._dualx_overrides()
        self._dualy_overrides()
        self._datex_rotate()
        if self._inset_parent is not None and self._inset_zoom:
            self.indicate_inset_zoom()
        super().draw(renderer, *args, **kwargs)

    def get_tightbbox(self, renderer, *args, **kwargs):
        """Perform post-processing steps then return the tight bounding box."""
        self._hide_labels()
        self._altx_overrides()
        self._alty_overrides()
        self._dualx_overrides()
        self._dualy_overrides()
        self._datex_rotate()
        if self._inset_parent is not None and self._inset_zoom:
            self.indicate_inset_zoom()
        return super().get_tightbbox(renderer, *args, **kwargs)

    def twinx(self):
        """Docstring is replaced below."""
        return self.alty()

    def twiny(self):
        """Docstring is replaced below."""
        return self.altx()

    # Add documentation
    altx.__doc__ = _alt_doc % {
        'x': 'x', 'x1': 'bottom', 'x2': 'top',
        'y': 'y', 'y1': 'left', 'y2': 'right',
        'args': ', '.join(_twin_kwargs),
    }
    alty.__doc__ = _alt_doc % {
        'x': 'y', 'x1': 'left', 'x2': 'right',
        'y': 'x', 'y1': 'bottom', 'y2': 'top',
        'args': ', '.join(_twin_kwargs),
    }
    twinx.__doc__ = _twin_doc % {
        'x': 'y', 'x1': 'left', 'x2': 'right',
        'y': 'x', 'y1': 'bottom', 'y2': 'top',
        'args': ', '.join(_twin_kwargs),
    }
    twiny.__doc__ = _twin_doc % {
        'x': 'x', 'x1': 'bottom', 'x2': 'top',
        'y': 'y', 'y1': 'left', 'y2': 'right',
        'args': ', '.join(_twin_kwargs),
    }
    dualx.__doc__ = _dual_doc % {
        'x': 'x', 'args': ', '.join(_twin_kwargs)
    }
    dualy.__doc__ = _dual_doc % {
        'x': 'y', 'args': ', '.join(_twin_kwargs)
    }


class PolarAxes(Axes, mproj.PolarAxes):
    """Intermediate class, mixes `ProjAxes` with
    `~matplotlib.projections.polar.PolarAxes`."""
    #: The registered projection name.
    name = 'polar'

    def __init__(self, *args, **kwargs):
        """
        See also
        --------
        `~proplot.subplots.subplots`, `Axes`
        """
        # Set tick length to zero so azimuthal labels are not too offset
        # Change default radial axis formatter but keep default theta one
        super().__init__(*args, **kwargs)
        formatter = axistools.Formatter('auto')
        self.yaxis.set_major_formatter(formatter)
        self.yaxis.isDefault_majfmt = True
        for axis in (self.xaxis, self.yaxis):
            axis.set_tick_params(which='both', size=0)

    def format(self, *args,
               r0=None, theta0=None, thetadir=None,
               thetamin=None, thetamax=None, thetalim=None,
               rmin=None, rmax=None, rlim=None,
               rlabelpos=None, rscale=None, rborder=None,
               thetalocator=None, rlocator=None, thetalines=None, rlines=None,
               thetaformatter=None, rformatter=None,
               thetalabels=None, rlabels=None,
               thetalocator_kw=None, rlocator_kw=None,
               thetaformatter_kw=None, rformatter_kw=None,
               **kwargs):
        """
        Modify radial gridline locations, gridline labels, limits, and more.
        Unknown keyword arguments are passed to `Axes.format` and
        `Axes.context`. All ``theta`` arguments are specified in *degrees*, not
        radians. The below parameters are specific to `PolarAxes`.

        Parameters
        ----------
        r0 : float, optional
            The radial origin.
        theta0 : {'N', 'NW', 'W', 'SW', 'S', 'SE', 'E', 'NE'}
            The zero azimuth location.
        thetadir : {-1, 1, 'clockwise', 'anticlockwise', 'counterclockwise'}, \
optional
            The positive azimuth direction. Clockwise corresponds to ``-1``
            and anticlockwise corresponds to ``-1``. Default is ``-1``.
        thetamin, thetamax : float, optional
            The lower and upper azimuthal bounds in degrees. If
            ``thetamax != thetamin + 360``, this produces a sector plot.
        thetalim : (float, float), optional
            Specifies `thetamin` and `thetamax` at once.
        rmin, rmax : float, optional
            The inner and outer radial limits. If ``r0 != rmin``, this
            produces an annular plot.
        rlim : (float, float), optional
            Specifies `rmin` and `rmax` at once.
        rborder : bool, optional
            Toggles the polar axes border on and off. Visibility of the "inner"
            radial spine and "start" and "end" azimuthal spines is controlled
            automatically be matplotlib.
        thetalocator, rlocator : float or list of float, optional
            Used to determine the azimuthal and radial gridline positions.
            Passed to the `~proplot.axistools.Locator` constructor.
        thetalines, rlines
            Aliases for `thetalocator`, `rlocator`.
        thetalocator_kw, rlocator_kw : dict-like, optional
            The azimuthal and radial locator settings. Passed to
            `~proplot.axistools.Locator`.
        rlabelpos : float, optional
            The azimuth at which radial coordinates are labeled.
        thetaformatter, rformatter : formatter spec, optional
            Used to determine the azimuthal and radial label format.
            Passed to the `~proplot.axistools.Formatter` constructor.
            Use ``[]`` or ``'null'`` for no ticks.
        thetalabels, rlabels : optional
            Aliases for `thetaformatter`, `rformatter`.
        thetaformatter_kw, rformatter_kw : dict-like, optional
            The azimuthal and radial label formatter settings. Passed to
            `~proplot.axistools.Formatter`.
        rc_kw : dict, optional
            Dictionary containing `~proplot.rctools.rc` settings applied to
            this axes using `~proplot.rctools.rc_configurator.context`.
        **kwargs
            Passed to `Axes.format` or passed to
            `~proplot.rctools.rc_configurator.context` and used to update the
            axes `~proplot.rctools.rc` settings. For example,
            ``axestitlesize=15`` modifies the :rcraw:`axes.titlesize` setting.

        See also
        --------
        :py:obj:`Axes.format`, :py:obj:`Axes.context`
        """
        rc_kw, rc_mode, kwargs = _parse_format(**kwargs)
        with rc.context(rc_kw, mode=rc_mode):
            # Not mutable default args
            thetalocator_kw = thetalocator_kw or {}
            thetaformatter_kw = thetaformatter_kw or {}
            rlocator_kw = rlocator_kw or {}
            rformatter_kw = rformatter_kw or {}
            # Flexible input
            if rlim is not None:
                if rmin is not None or rmax is not None:
                    _warn_proplot(
                        f'Conflicting keyword args rmin={rmin}, rmax={rmax}, '
                        f'and rlim={rlim}. Using "rlim".')
                rmin, rmax = rlim
            if thetalim is not None:
                if thetamin is not None or thetamax is not None:
                    _warn_proplot(
                        f'Conflicting keyword args thetamin={thetamin}, '
                        f'thetamax={thetamax}, and thetalim={thetalim}. '
                        f'Using "thetalim".')
                thetamin, thetamax = thetalim
            thetalocator = _notNone(
                thetalines, thetalocator, None,
                names=('thetalines', 'thetalocator'))
            thetaformatter = _notNone(
                thetalabels, thetaformatter, None,
                names=('thetalabels', 'thetaformatter'))
            rlocator = _notNone(rlines, rlocator, None,
                                names=('rlines', 'rlocator'))
            rformatter = _notNone(rlabels, rformatter,
                                  None, names=('rlabels', 'rformatter'))

            # Special radius settings
            if r0 is not None:
                self.set_rorigin(r0)
            if rlabelpos is not None:
                self.set_rlabel_position(rlabelpos)
            if rscale is not None:
                self.set_rscale(rscale)
            if rborder is not None:
                self.spines['polar'].set_visible(bool(rborder))
            # Special azimuth settings
            if theta0 is not None:
                self.set_theta_zero_location(theta0)
            if thetadir is not None:
                self.set_theta_direction(thetadir)

            # Iterate
            for (
                x, r, axis,
                min_, max_,
                locator, formatter,
                locator_kw, formatter_kw,
            ) in zip(
                ('x', 'y'), ('theta', 'r'), (self.xaxis, self.yaxis),
                (thetamin, rmin), (thetamax, rmax),
                (thetalocator, rlocator), (thetaformatter, rformatter),
                (thetalocator_kw, rlocator_kw),
                (thetaformatter_kw, rformatter_kw)
            ):
                # Axis limits
                # Try to use public API where possible
                if min_ is not None:
                    getattr(self, 'set_' + r + 'min')(min_)
                else:
                    min_ = getattr(self, 'get_' + r + 'min')()
                if max_ is not None:
                    getattr(self, 'set_' + r + 'max')(max_)
                else:
                    max_ = getattr(self, 'get_' + r + 'max')()

                # Spine settings
                kw = rc.fill({
                    'linewidth': 'axes.linewidth',
                    'color': 'axes.edgecolor',
                }, context=True)
                sides = ('inner', 'polar') if r == 'r' else ('start', 'end')
                spines = [self.spines[s] for s in sides]
                for spine, side in zip(spines, sides):
                    spine.update(kw)

                # Grid and grid label settings
                # NOTE: Not sure if polar lines inherit tick or grid props
                kw = rc.fill({
                    'color': x + 'tick.color',
                    'labelcolor': 'tick.labelcolor',  # new props
                    'labelsize': 'tick.labelsize',
                    'grid_color': 'grid.color',
                    'grid_alpha': 'grid.alpha',
                    'grid_linewidth': 'grid.linewidth',
                    'grid_linestyle': 'grid.linestyle',
                }, context=True)
                axis.set_tick_params(which='both', **kw)
                # Label settings that can't be controlled with set_tick_params
                kw = rc.fill({
                    'fontfamily': 'font.family',
                    'weight': 'tick.labelweight'
                }, context=True)
                for t in axis.get_ticklabels():
                    t.update(kw)

                # Tick locator, which in this case applies to gridlines
                # NOTE: Must convert theta locator input to radians, then back
                # to degrees.
                if locator is not None:
                    if r == 'theta' and (
                            not isinstance(locator, (str, mticker.Locator))):
                        # real axis limts are rad
                        locator = np.deg2rad(locator)
                    locator = axistools.Locator(locator, **locator_kw)
                    locator.set_axis(axis)  # this is what set_locator does
                    grids = np.array(locator())
                    if r == 'r':
                        grids = grids[(grids >= min_) & (grids <= max_)]
                        self.set_rgrids(grids)
                    else:
                        grids = np.rad2deg(grids)
                        grids = grids[(grids >= min_) & (grids <= max_)]
                        if grids[-1] == min_ + 360:  # exclusive if 360 degrees
                            grids = grids[:-1]
                        self.set_thetagrids(grids)
                # Tick formatter and toggling
                if formatter is not None:
                    formatter = axistools.Formatter(formatter, **formatter_kw)
                    axis.set_major_formatter(formatter)

            # Parent method
            super().format(*args, **kwargs)

    # Disabled methods suitable only for cartesian axes
    _disable = _disable_decorator(
        'Invalid plotting method {!r} for polar axes.')
    twinx = _disable(Axes.twinx)
    twiny = _disable(Axes.twiny)
    matshow = _disable(Axes.matshow)
    imshow = _disable(Axes.imshow)
    spy = _disable(Axes.spy)
    hist = _disable(Axes.hist)
    hist2d = _disable(Axes.hist2d)
    boxplot = _disable(Axes.boxplot)
    violinplot = _disable(Axes.violinplot)
    step = _disable(Axes.step)
    stem = _disable(Axes.stem)
    stackplot = _disable(Axes.stackplot)
    table = _disable(Axes.table)
    eventplot = _disable(Axes.eventplot)
    pie = _disable(Axes.pie)
    xcorr = _disable(Axes.xcorr)
    acorr = _disable(Axes.acorr)
    psd = _disable(Axes.psd)
    csd = _disable(Axes.csd)
    cohere = _disable(Axes.cohere)
    specgram = _disable(Axes.specgram)
    angle_spectrum = _disable(Axes.angle_spectrum)
    phase_spectrum = _disable(Axes.phase_spectrum)
    magnitude_spectrum = _disable(Axes.magnitude_spectrum)


def _circle_path(N=100):
    """Return a circle `~matplotlib.path.Path` used as the outline
    for polar stereographic, azimuthal equidistant, and Lambert
    conformal projections. This was developed from `this cartopy example \
<https://scitools.org.uk/cartopy/docs/v0.15/examples/always_circular_stereo.html>`__."""  # noqa
    theta = np.linspace(0, 2 * np.pi, N)
    center, radius = [0.5, 0.5], 0.5
    verts = np.vstack([np.sin(theta), np.cos(theta)]).T
    return mpath.Path(verts * radius + center)


class ProjAxes(Axes):
    """Intermediate class, shared by `GeoAxes` and
    `BasemapAxes`. Disables methods that are inappropriate for map
    projections and adds `ProjAxes.format`, so that arguments
    passed to `Axes.format` are identical for `GeoAxes`
    and `BasemapAxes`."""

    def __init__(self, *args, **kwargs):
        """
        See also
        --------
        `~proplot.subplots.subplots`, `Axes`, `GeoAxes`, `BasemapAxes`
        """
        # Store props that let us dynamically and incrementally modify
        # line locations and settings like with Cartesian axes
        self._boundinglat = None
        self._latmax = None
        self._latlines = None
        self._lonlines = None
        self._lonlines_values = None
        self._latlines_values = None
        self._lonlines_labels = None
        self._latlines_labels = None
        super().__init__(*args, **kwargs)

    def format(self, *,
               lonlim=None, latlim=None, boundinglat=None, grid=None,
               lonlines=None, lonlocator=None,
               latlines=None, latlocator=None, latmax=None,
               labels=None, latlabels=None, lonlabels=None,
               patch_kw=None, **kwargs,
               ):
        """
        Modify the meridian and parallel labels, longitude and latitude map
        limits, geographic features, and more. Unknown keyword arguments are
        passed to `Axes.format` and `Axes.context`.

        Parameters
        ----------
        lonlim, latlim : (float, float), optional
            Longitude and latitude limits of projection, applied
            with `~cartopy.mpl.geoaxes.GeoAxes.set_extent`.
            For cartopy axes only.
        boundinglat : float, optional
            The edge latitude for the circle bounding North Pole and
            South Pole-centered projections. For cartopy axes only.
        grid : bool, optional
            Toggles meridian and parallel gridlines on and off. Default is
            :rc:`geogrid`.
        lonlines, latlines : float or list of float, optional
            If float, indicates the *spacing* of meridian and parallel
            gridlines. Otherwise, must be a list of floats indicating specific
            meridian and parallel gridlines to draw.
        lonlocator, latlocator : optional
            Aliases for `lonlines`, `latlines`.
        latmax : float, optional
            The maximum absolute latitude for meridian gridlines. Default is
            :rc:`geogrid.latmax`.
        labels : bool, optional
            Toggles meridian and parallel gridline labels on and off. Default
            is :rc:`geogrid.labels`.
        lonlabels, latlabels
            Whether to label longitudes and latitudes, and on which sides
            of the map. There are four different options:

            1. Boolean ``True``. Indicates left side for latitudes,
               bottom for longitudes.
            2. A string, e.g. ``'lr'`` or ``'bt'``.
            3. A boolean ``(left,right)`` tuple for longitudes,
               ``(bottom,top)`` for latitudes.
            4. A boolean ``(left,right,bottom,top)`` tuple as in the
               `~mpl_toolkits.basemap.Basemap.drawmeridians` and
               `~mpl_toolkits.basemap.Basemap.drawparallels` methods.

        land, ocean, coast, rivers, lakes, borders, innerborders : bool, optional
            Toggles various geographic features. These are actually the
            :rcraw:`land`, :rcraw:`ocean`, :rcraw:`coast`, :rcraw:`rivers`,
            :rcraw:`lakes`, :rcraw:`borders`, and :rcraw:`innerborders`
            settings passed to `~proplot.axes.Axes.context`. The style can
            be modified by passing additional settings, e.g.
            :rcraw:`landcolor`.
        patch_kw : dict-like, optional
            Keyword arguments used to update the background patch object. You
            can use this, for example, to set background hatching with
            ``patch_kw={'hatch':'xxx'}``.
        rc_kw : dict, optional
            Dictionary containing `~proplot.rctools.rc` settings applied to
            this axes using `~proplot.rctools.rc_configurator.context`.
        **kwargs
            Passed to `Axes.format` or passed to
            `~proplot.rctools.rc_configurator.context` and used to update
            axes `~proplot.rctools.rc` settings. For example,
            ``axestitlesize=15`` modifies the :rcraw:`axes.titlesize` setting.

        See also
        --------
        :py:obj:`Axes.format`, :py:obj:`Axes.context`
        """  # noqa
        rc_kw, rc_mode, kwargs = _parse_format(**kwargs)
        with rc.context(rc_kw, mode=rc_mode):
            # Parse alternative keyword args
            # TODO: Why isn't default latmax 80 respected sometimes?
            lonlines = _notNone(
                lonlines, lonlocator, rc.get(
                    'geogrid.lonstep', context=True), names=(
                    'lonlines', 'lonlocator'))
            latlines = _notNone(
                latlines, latlocator, rc.get(
                    'geogrid.latstep', context=True), names=(
                    'latlines', 'latlocator'))
            latmax = _notNone(latmax, rc.get('geogrid.latmax', context=True))
            labels = _notNone(labels, rc.get('geogrid.labels', context=True))
            grid = _notNone(grid, rc.get('geogrid', context=True))
            if labels:
                lonlabels = _notNone(lonlabels, 1)
                latlabels = _notNone(latlabels, 1)

            # Longitude gridlines, draw relative to projection prime meridian
            # NOTE: Always generate gridlines array on first format call
            # because rc setting will be not None
            if isinstance(self, GeoAxes):
                lon_0 = self.projection.proj4_params.get('lon_0', 0)
            else:
                base = 5
                lon_0 = base * round(
                    self.projection.lonmin / base) + 180  # central longitude
            if lonlines is not None:
                if not np.iterable(lonlines):
                    lonlines = arange(lon_0 - 180, lon_0 + 180, lonlines)
                    lonlines = lonlines.astype(np.float64)
                    lonlines[-1] -= 1e-10  # make sure appears on *right*
                lonlines = [*lonlines]

            # Latitudes gridlines, draw from -latmax to latmax unless result
            # would be asymmetrical across equator
            # NOTE: Basemap axes redraw *meridians* if they detect latmax was
            # explicitly changed, so important not to overwrite 'latmax'
            # with default value! Just need it for this calculation, then when
            # drawparallels is called will use self._latmax
            if latlines is not None or latmax is not None:
                # Fill defaults
                if latlines is None:
                    latlines = _notNone(
                        self._latlines_values, rc['geogrid.latstep'])
                ilatmax = _notNone(latmax, self._latmax, rc['geogrid.latmax'])
                # Get tick locations
                if not np.iterable(latlines):
                    if (ilatmax % latlines) == (-ilatmax % latlines):
                        latlines = arange(-ilatmax, ilatmax, latlines)
                    else:
                        latlines = arange(0, ilatmax, latlines)
                        if latlines[-1] != ilatmax:
                            latlines = np.concatenate((latlines, [ilatmax]))
                        latlines = np.concatenate(
                            (-latlines[::-1], latlines[1:]))
                latlines = [*latlines]

            # Length-4 boolean arrays of whether and where to toggle labels
            # Format is [left, right, bottom, top]
            lonarray, latarray = [], []
            for labs, array in zip(
                (lonlabels, latlabels), (lonarray, latarray)
            ):
                if labs is None:
                    continue  # leave empty
                if isinstance(labs, str):
                    string = labs
                    labs = [0] * 4
                    for idx, char in zip([0, 1, 2, 3], 'lrbt'):
                        if char in string:
                            labs[idx] = 1
                elif not np.iterable(labs):
                    labs = np.atleast_1d(labs)
                if len(labs) == 1:
                    labs = [*labs, 0]  # default is to label bottom/left
                if len(labs) == 2:
                    if array is lonarray:
                        labs = [0, 0, *labs]
                    else:
                        labs = [*labs, 0, 0]
                elif len(labs) != 4:
                    raise ValueError(f'Invalid lon/lat label spec: {labs}.')
                array[:] = labs
            lonarray = lonarray or None  # None so use default locations
            latarray = latarray or None

            # Add attributes for redrawing lines
            if latmax is not None:
                self._latmax = latmax
            if latlines is not None:
                self._latlines_values = latlines
            if lonlines is not None:
                self._lonlines_values = lonlines
            if latarray is not None:
                self._latlines_labels = latarray
            if lonarray is not None:
                self._lonlines_labels = lonarray

            # Grid toggling, must come after everything else in case e.g.
            # rc.geogrid is False but user passed grid=True so we need to
            # recover the *default* lonlines and latlines values
            if grid is not None:
                if not grid:
                    lonlines = latlines = []
                else:
                    lonlines = self._lonlines_values
                    latlines = self._latlines_values

            # Apply formatting to basemap or cartpoy axes
            patch_kw = patch_kw or {}
            self._format_apply(patch_kw, lonlim, latlim, boundinglat,
                               lonlines, latlines, latmax, lonarray, latarray)
            super().format(**kwargs)

    # Disabled methods suitable only for cartesian axes
    _disable = _disable_decorator(
        'Invalid plotting method {!r} for map projection axes.')
    bar = _disable(Axes.bar)
    barh = _disable(Axes.barh)
    twinx = _disable(Axes.twinx)
    twiny = _disable(Axes.twiny)
    matshow = _disable(Axes.matshow)
    imshow = _disable(Axes.imshow)
    spy = _disable(Axes.spy)
    hist = _disable(Axes.hist)
    hist2d = _disable(Axes.hist2d)
    boxplot = _disable(Axes.boxplot)
    violinplot = _disable(Axes.violinplot)
    step = _disable(Axes.step)
    stem = _disable(Axes.stem)
    stackplot = _disable(Axes.stackplot)
    table = _disable(Axes.table)
    eventplot = _disable(Axes.eventplot)
    pie = _disable(Axes.pie)
    xcorr = _disable(Axes.xcorr)
    acorr = _disable(Axes.acorr)
    psd = _disable(Axes.psd)
    csd = _disable(Axes.csd)
    cohere = _disable(Axes.cohere)
    specgram = _disable(Axes.specgram)
    angle_spectrum = _disable(Axes.angle_spectrum)
    phase_spectrum = _disable(Axes.phase_spectrum)
    magnitude_spectrum = _disable(Axes.magnitude_spectrum)


def _add_gridline_label(self, value, axis, upper_end):
    """Gridliner method monkey patch. Always print number in range
    (180W, 180E)."""
    # Have 3 choices (see Issue #78):
    # 1. lonlines go from -180 to 180, but get double 180 labels at dateline
    # 2. lonlines go from -180 to e.g. 150, but no lines from 150 to dateline
    # 3. lonlines go from lon_0 - 180 to lon_0 + 180 mod 360, but results
    #    in non-monotonic array causing double gridlines east of dateline
    # 4. lonlines go from lon_0 - 180 to lon_0 + 180 monotonic, but prevents
    #    labels from being drawn outside of range (-180, 180)
    # These monkey patches choose #4 and permit labels being drawn
    # outside of (-180 180)
    if axis == 'x':
        value = (value + 180) % 360 - 180
    return type(self)._add_gridline_label(self, value, axis, upper_end)


def _axes_domain(self, *args, **kwargs):
    """Gridliner method monkey patch. Filter valid label coordinates to values
    between lon_0 - 180 and lon_0 + 180."""
    # See _add_gridline_label for detials
    lon_0 = self.axes.projection.proj4_params.get('lon_0', 0)
    x_range, y_range = type(self)._axes_domain(self, *args, **kwargs)
    x_range = np.asarray(x_range) + lon_0
    return x_range, y_range


class GeoAxes(ProjAxes, GeoAxes):
    """Axes subclass for plotting `cartopy \
<https://scitools.org.uk/cartopy/docs/latest/>`__ projections. Initializes
    the `cartopy.crs.Projection` instance, enforces `global extent \
<https://stackoverflow.com/a/48956844/4970632>`__
    for most projections by default, and draws `circular boundaries \
<https://scitools.org.uk/cartopy/docs/latest/gallery/always_circular_stereo.html>`__
    around polar azimuthal, stereographic, and Gnomonic projections bounded at
    the equator by default."""  # noqa
    #: The registered projection name.
    name = 'geo'
    _n_points = 100  # number of points for drawing circle map boundary

    def __init__(self, *args, map_projection=None, **kwargs):
        """
        Parameters
        ----------
        map_projection : `~cartopy.crs.Projection`
            The `~cartopy.crs.Projection` instance.
        *args, **kwargs
            Passed to `~cartopy.mpl.geoaxes.GeoAxes`.

        See also
        --------
        `~proplot.subplots.subplots`, `Axes`, `~proplot.projs.Proj`
        """
        # GeoAxes initialization. Note that critical attributes like
        # outline_patch needed by _format_apply are added before it is called.
        import cartopy.crs as ccrs
        if not isinstance(map_projection, ccrs.Projection):
            raise ValueError(
                'GeoAxes requires map_projection=cartopy.crs.Projection.')
        super().__init__(*args, map_projection=map_projection, **kwargs)

        # Zero out ticks so gridlines are not offset
        for axis in (self.xaxis, self.yaxis):
            axis.set_tick_params(which='both', size=0)

        # Set extent and boundary extent for projections
        # The default bounding latitude is set in _format_apply
        # NOTE: set_global does not mess up non-global projections like OSNI
        if hasattr(self, 'set_boundary') and isinstance(self.projection, (
                ccrs.NorthPolarStereo, ccrs.SouthPolarStereo,
                projs.NorthPolarGnomonic, projs.SouthPolarGnomonic,
                projs.NorthPolarAzimuthalEquidistant,
                projs.NorthPolarLambertAzimuthalEqualArea,
                projs.SouthPolarAzimuthalEquidistant,
                projs.SouthPolarLambertAzimuthalEqualArea)):
            self.set_boundary(_circle_path(100), transform=self.transAxes)
        else:
            self.set_global()

    def _format_apply(self, patch_kw, lonlim, latlim, boundinglat,
                      lonlines, latlines, latmax, lonarray, latarray):
        """Apply changes to the cartopy axes."""
        import cartopy.feature as cfeature
        import cartopy.crs as ccrs
        from cartopy.mpl import gridliner

        # Initial gridliner object, which ProPlot passively modifies
        # TODO: Flexible formatter?
        if not self._gridliners:
            gl = self.gridlines(zorder=2.5)  # below text only
            gl._axes_domain = _axes_domain.__get__(gl)  # apply monkey patches
            gl._add_gridline_label = _add_gridline_label.__get__(gl)
            gl.xlines = False
            gl.ylines = False
            try:
                lonformat = gridliner.LongitudeFormatter  # newer
                latformat = gridliner.LatitudeFormatter
            except AttributeError:
                lonformat = gridliner.LONGITUDE_FORMATTER  # older
                latformat = gridliner.LATITUDE_FORMATTER
            gl.xformatter = lonformat
            gl.yformatter = latformat
            gl.xlabels_top = False
            gl.xlabels_bottom = False
            gl.ylabels_left = False
            gl.ylabels_right = False

        # Projection extent
        # NOTE: They may add this as part of set_xlim and set_ylim in future
        # See: https://github.com/SciTools/cartopy/blob/master/lib/cartopy/mpl/geoaxes.py#L638  # noqa
        # WARNING: The set_extent method tries to set a *rectangle* between
        # the *4* (x,y) coordinate pairs (each corner), so something like
        # (-180,180,-90,90) will result in *line*, causing error!
        proj = self.projection.proj4_params['proj']
        north = isinstance(self.projection, (
            ccrs.NorthPolarStereo, projs.NorthPolarGnomonic,
            projs.NorthPolarAzimuthalEquidistant,
            projs.NorthPolarLambertAzimuthalEqualArea))
        south = isinstance(self.projection, (
            ccrs.SouthPolarStereo, projs.SouthPolarGnomonic,
            projs.SouthPolarAzimuthalEquidistant,
            projs.SouthPolarLambertAzimuthalEqualArea))
        if north or south:
            if (lonlim is not None or latlim is not None):
                _warn_proplot(
                    f'{proj!r} extent is controlled by "boundinglat", '
                    f'ignoring lonlim={lonlim!r} and latlim={latlim!r}.')
            if self._boundinglat is None:
                if isinstance(self.projection, projs.NorthPolarGnomonic):
                    boundinglat = 30
                elif isinstance(self.projection, projs.SouthPolarGnomonic):
                    boundinglat = -30
                else:
                    boundinglat = 0
            if boundinglat is not None and boundinglat != self._boundinglat:
                eps = 1e-10  # bug with full -180, 180 range when lon_0 != 0
                lat0 = (90 if north else -90)
                lon0 = self.projection.proj4_params.get('lon_0', 0)
                extent = [lon0 - 180 + eps,
                          lon0 + 180 - eps, boundinglat, lat0]
                self.set_extent(extent, crs=ccrs.PlateCarree())
                self._boundinglat = boundinglat
        else:
            if boundinglat is not None:
                _warn_proplot(
                    f'{proj!r} extent is controlled by "lonlim" and "latlim", '
                    f'ignoring boundinglat={boundinglat!r}.')
            if lonlim is not None or latlim is not None:
                lonlim = lonlim or [None, None]
                latlim = latlim or [None, None]
                lonlim, latlim = [*lonlim], [*latlim]
                lon_0 = self.projection.proj4_params.get('lon_0', 0)
                if lonlim[0] is None:
                    lonlim[0] = lon_0 - 180
                if lonlim[1] is None:
                    lonlim[1] = lon_0 + 180
                eps = 1e-10  # bug with full -180, 180 range when lon_0 != 0
                lonlim[0] += eps
                if latlim[0] is None:
                    latlim[0] = -90
                if latlim[1] is None:
                    latlim[1] = 90
                extent = [*lonlim, *latlim]
                self.set_extent(extent, crs=ccrs.PlateCarree())

        # Draw gridlines, manage them with one custom gridliner generated
        # by ProPlot, user may want to use griliner API directly
        gl = self._gridliners[0]
        # Collection props, see GoeAxes.gridlines() source code
        kw = rc.fill({
            'alpha': 'geogrid.alpha',
            'color': 'geogrid.color',
            'linewidth': 'geogrid.linewidth',
            'linestyle': 'geogrid.linestyle',
        }, context=True)
        gl.collection_kwargs.update(kw)
        # Grid locations
        eps = 1e-10
        if lonlines is not None:
            if len(lonlines) == 0:
                gl.xlines = False
            else:
                gl.xlines = True
                gl.xlocator = mticker.FixedLocator(lonlines)
        if latlines is not None:
            if len(latlines) == 0:
                gl.ylines = False
            else:
                gl.ylines = True
                if latlines[0] == -90:
                    latlines[0] += eps
                if latlines[-1] == 90:
                    latlines[-1] -= eps
                gl.ylocator = mticker.FixedLocator(latlines)
        # Grid label toggling
        # Issue warning instead of error!
        if not isinstance(self.projection, (ccrs.Mercator, ccrs.PlateCarree)):
            if latarray is not None and any(latarray):
                _warn_proplot(
                    'Cannot add gridline labels to cartopy '
                    f'{type(self.projection).__name__} projection.')
                latarray = [0] * 4
            if lonarray is not None and any(lonarray):
                _warn_proplot(
                    'Cannot add gridline labels to cartopy '
                    f'{type(self.projection).__name__} projection.')
                lonarray = [0] * 4
        if latarray is not None:
            gl.ylabels_left = latarray[0]
            gl.ylabels_right = latarray[1]
        if lonarray is not None:
            gl.xlabels_bottom = lonarray[2]
            gl.xlabels_top = lonarray[3]

        # Geographic features
        # WARNING: Seems cartopy features can't be updated!
        # See: https://scitools.org.uk/cartopy/docs/v0.14/_modules/cartopy/feature.html#Feature  # noqa
        # Change the _kwargs property also does *nothing*
        # WARNING: Changing linewidth is impossible with cfeature. Bug?
        # See: https://stackoverflow.com/questions/43671240/changing-line-width-of-cartopy-borders  # noqa
        # TODO: Editing existing natural features? Creating natural features
        # at __init__ time and hiding them?
        # NOTE: The natural_earth_shp method is deprecated, use add_feature.
        # See: https://cartopy-pelson.readthedocs.io/en/readthedocs/whats_new.html  # noqa
        # NOTE: The e.g. cfeature.COASTLINE features are just for convenience,
        # hi res versions. Use cfeature.COASTLINE.name to see how it can be
        # looked up with NaturalEarthFeature.
        reso = rc['reso']
        if reso not in ('lo', 'med', 'hi'):
            raise ValueError(f'Invalid resolution {reso!r}.')
        reso = {
            'lo': '110m',
            'med': '50m',
            'hi': '10m',
        }.get(reso)
        features = {
            'land': ('physical', 'land'),
            'ocean': ('physical', 'ocean'),
            'lakes': ('physical', 'lakes'),
            'coast': ('physical', 'coastline'),
            'rivers': ('physical', 'rivers_lake_centerlines'),
            'borders': ('cultural', 'admin_0_boundary_lines_land'),
            'innerborders': ('cultural', 'admin_1_states_provinces_lakes'),
        }
        for name, args in features.items():
            # Get feature
            if not rc[name]:  # toggled
                continue
            if getattr(self, '_' + name, None):  # already drawn
                continue
            feat = cfeature.NaturalEarthFeature(*args, reso)
            # For 'lines', need to specify edgecolor and facecolor
            # See: https://github.com/SciTools/cartopy/issues/803
            kw = rc.category(name)  # do not omit uncached props
            if name in ('coast', 'rivers', 'borders', 'innerborders'):
                kw['edgecolor'] = kw.pop('color')
                kw['facecolor'] = 'none'
            else:
                kw['linewidth'] = 0
            if name in ('ocean',):
                kw['zorder'] = 0.5  # below everything!
            self.add_feature(feat, **kw)
            setattr(self, '_' + name, feat)

        # Update patch
        kw_face = rc.fill({
            'facecolor': 'geoaxes.facecolor',
            'alpha': 'geoaxes.facealpha',
        }, context=True)
        kw_edge = rc.fill({
            'edgecolor': 'geoaxes.edgecolor',
            'linewidth': 'geoaxes.linewidth',
        }, context=True)
        kw_face.update(patch_kw or {})
        self.background_patch.update(kw_face)
        self.outline_patch.update(kw_edge)

    def _hide_labels(self):
        """No-op for now. In future this will hide meridian and parallel
        labels for rectangular projections."""
        pass

    def get_tightbbox(self, renderer, *args, **kwargs):
        """Draw the gridliner objects then return the tight bounding box."""
        self._hide_labels()
        if self.get_autoscale_on() and self.ignore_existing_data_limits:
            self.autoscale_view()
        if self.background_patch.reclip:
            clipped_path = self.background_patch.orig_path.clip_to_bbox(
                self.viewLim)
            self.background_patch._path = clipped_path
        self.apply_aspect()
        for gl in self._gridliners:
            try:  # new versions only
                gl._draw_gridliner(background_patch=self.background_patch,
                                   renderer=renderer)
            except TypeError:
                gl._draw_gridliner(background_patch=self.background_patch)
        self._gridliners = []
        return super().get_tightbbox(renderer, *args, **kwargs)

    # Projection property
    @property
    def projection(self):
        """The `~cartopy.crs.Projection` instance associated with this axes."""
        return self._map_projection

    @projection.setter
    def projection(self, map_projection):
        import cartopy.crs as ccrs
        if not isinstance(map_projection, ccrs.CRS):
            raise ValueError(f'Projection must be a cartopy.crs.CRS instance.')
        self._map_projection = map_projection

    # Wrapped methods
    # TODO: Remove this duplication!
    if GeoAxes is not object:
        text = _text_wrapper(
            GeoAxes.text
        )
        plot = _default_transform(_plot_wrapper(_standardize_1d(
            _add_errorbars(_cycle_changer(GeoAxes.plot))
        )))
        scatter = _default_transform(_scatter_wrapper(_standardize_1d(
            _add_errorbars(_cycle_changer(GeoAxes.scatter))
        )))
        fill_between = _fill_between_wrapper(_standardize_1d(_cycle_changer(
            GeoAxes.fill_between
        )))
        fill_betweenx = _fill_betweenx_wrapper(_standardize_1d(_cycle_changer(
            GeoAxes.fill_betweenx
        )))
        contour = _default_transform(_standardize_2d(_cmap_changer(
            GeoAxes.contour
        )))
        contourf = _default_transform(_standardize_2d(_cmap_changer(
            GeoAxes.contourf
        )))
        pcolor = _default_transform(_standardize_2d(_cmap_changer(
            GeoAxes.pcolor
        )))
        pcolormesh = _default_transform(_standardize_2d(_cmap_changer(
            GeoAxes.pcolormesh
        )))
        quiver = _default_transform(_standardize_2d(_cmap_changer(
            GeoAxes.quiver
        )))
        streamplot = _default_transform(_standardize_2d(_cmap_changer(
            GeoAxes.streamplot
        )))
        barbs = _default_transform(_standardize_2d(_cmap_changer(
            GeoAxes.barbs
        )))
        tripcolor = _default_transform(_cmap_changer(
            GeoAxes.tripcolor
        ))
        tricontour = _default_transform(_cmap_changer(
            GeoAxes.tricontour
        ))
        tricontourf = _default_transform(_cmap_changer(
            GeoAxes.tricontourf
        ))
        get_extent = _default_crs(
            GeoAxes.get_extent
        )
        set_extent = _default_crs(
            GeoAxes.set_extent
        )
        set_xticks = _default_crs(
            GeoAxes.set_xticks
        )
        set_yticks = _default_crs(
            GeoAxes.set_yticks
        )


class BasemapAxes(ProjAxes):
    """Axes subclass for plotting `~mpl_toolkits.basemap` projections. The
    `~mpl_toolkits.basemap.Basemap` projection instance is added as
    the `map_projection` attribute, but this is all abstracted away -- you can
    use `~matplotlib.axes.Axes` methods like `~matplotlib.axes.Axes.plot` and
    `~matplotlib.axes.Axes.contour` with your raw longitude-latitude data."""
    #: The registered projection name.
    name = 'basemap'
    _proj_non_rectangular = (
        'ortho', 'geos', 'nsper',
        'moll', 'hammer', 'robin',
        'eck4', 'kav7', 'mbtfpq',
        'sinu', 'vandg',
        'npstere', 'spstere', 'nplaea',
        'splaea', 'npaeqd', 'spaeqd',
    )  # do not use axes spines as boundaries

    def __init__(self, *args, map_projection=None, **kwargs):
        """
        Parameters
        ----------
        map_projection : `~mpl_toolkits.basemap.Basemap`
            The `~mpl_toolkits.basemap.Basemap` instance.
        **kwargs
            Passed to `Axes`.

        See also
        --------
        `~proplot.subplots.subplots`, `Axes`, `~proplot.projs.Proj`
        """
        # Map boundary notes
        # * Must set boundary before-hand, otherwise the set_axes_limits method
        #   called by mcontourf/mpcolormesh/etc draws two mapboundary Patch
        #   objects called "limb1" and "limb2" automatically: one for fill and
        #   the other for the edges
        # * Then, since the patch object in _mapboundarydrawn is only the
        #   fill-version, calling drawmapboundary again will replace only *that
        #   one*, but the original visible edges are still drawn -- so e.g. you
        #   can't change the color
        # * If you instead call drawmapboundary right away, _mapboundarydrawn
        #   will contain both the edges and the fill; so calling it again will
        #   replace *both*
        import mpl_toolkits.basemap as mbasemap  # verify package is available
        if not isinstance(map_projection, mbasemap.Basemap):
            raise ValueError(
                'BasemapAxes requires map_projection=basemap.Basemap')
        self._map_projection = map_projection
        self._map_boundary = None
        self._has_recurred = False  # use this to override plotting methods
        super().__init__(*args, **kwargs)

    def _format_apply(self, patch_kw, lonlim, latlim, boundinglat,
                      lonlines, latlines, latmax, lonarray, latarray):
        """Apply changes to the basemap axes."""
        # Checks
        if (lonlim is not None or latlim is not None
                or boundinglat is not None):
            _warn_proplot(f'Got lonlim={lonlim!r}, latlim={latlim!r}, '
                          f'boundinglat={boundinglat!r}, but you cannot "zoom '
                          'into" a basemap projection after creating it. '
                          'Pass proj_kw in your call to subplots '
                          'with any of the following basemap keywords: '
                          "'boundinglat', 'llcrnrlon', 'llcrnrlat', "
                          "'urcrnrlon', 'urcrnrlat', 'llcrnrx', 'llcrnry', "
                          "'urcrnrx', 'urcrnry', 'width', or 'height'.")

        # Map boundary
        # * First have to *manually replace* the old boundary by just
        #   deleting the original one
        # * If boundary is drawn successfully should be able to call
        #   self.projection._mapboundarydrawn.set_visible(False) and
        #   edges/fill color disappear
        # * For now will enforce that map plots *always* have background
        #   whereas axes plots can have transparent background
        kw_face = rc.fill({
            'facecolor': 'geoaxes.facecolor',
            'alpha': 'geoaxes.facealpha',
        }, context=True)
        kw_edge = rc.fill({
            'linewidth': 'geoaxes.linewidth',
            'edgecolor': 'geoaxes.edgecolor',
        }, context=True)
        kw_face.update(patch_kw or {})
        self.axesPatch = self.patch  # bugfix or something
        if self.projection.projection in self._proj_non_rectangular:
            self.patch.set_alpha(0)  # make patch invisible
            if not self.projection._mapboundarydrawn:
                # set fill_color to 'none' to make transparent
                p = self.projection.drawmapboundary(ax=self)
            else:
                p = self.projection._mapboundarydrawn
            p.update(kw_face)
            p.update(kw_edge)
            p.set_rasterized(False)
            p.set_clip_on(False)  # so edges denoting boundary aren't cut off
            self._map_boundary = p
        else:
            self.patch.update(edgecolor='none', **kw_face)
            for spine in self.spines.values():
                spine.update(kw_edge)

        # Longitude/latitude lines
        # Make sure to turn off clipping by invisible axes boundary; otherwise
        # get these weird flat edges where map boundaries, parallel/meridian
        # markers come up to the axes bbox
        lkw = rc.fill({
            'alpha': 'geogrid.alpha',
            'color': 'geogrid.color',
            'linewidth': 'geogrid.linewidth',
            'linestyle': 'geogrid.linestyle',
        })  # always apply
        tkw = rc.fill({
            'color': 'geogrid.color',
            'fontsize': 'geogrid.labelsize',
        })
        # Change from left/right/bottom/top to left/right/top/bottom
        if lonarray is not None:
            lonarray[2:] = lonarray[2:][::-1]
        if latarray is not None:
            latarray[2:] = latarray[2:][::-1]

        # Parallel lines
        if latlines is not None or latmax is not None or latarray is not None:
            if self._latlines:
                for pi in self._latlines.values():
                    for obj in [i for j in pi for i in j]:  # magic
                        obj.set_visible(False)
            ilatmax = _notNone(latmax, self._latmax)
            latlines = _notNone(latlines, self._latlines_values)
            latarray = _notNone(latarray, self._latlines_labels, [0] * 4)
            p = self.projection.drawparallels(
                latlines, latmax=ilatmax, labels=latarray, ax=self)
            for pi in p.values():  # returns dict, where each one is tuple
                # Tried passing clip_on to the below, but it does nothing
                # Must set for lines created after the fact
                for obj in [i for j in pi for i in j]:
                    if isinstance(obj, mtext.Text):
                        obj.update(tkw)
                    else:
                        obj.update(lkw)
            self._latlines = p

        # Meridian lines
        if lonlines is not None or latmax is not None or lonarray is not None:
            if self._lonlines:
                for pi in self._lonlines.values():
                    for obj in [i for j in pi for i in j]:  # magic
                        obj.set_visible(False)
            ilatmax = _notNone(latmax, self._latmax)
            lonlines = _notNone(lonlines, self._lonlines_values)
            lonarray = _notNone(lonarray, self._lonlines_labels, [0] * 4)
            p = self.projection.drawmeridians(
                lonlines, latmax=ilatmax, labels=lonarray, ax=self)
            for pi in p.values():
                for obj in [i for j in pi for i in j]:
                    if isinstance(obj, mtext.Text):
                        obj.update(tkw)
                    else:
                        obj.update(lkw)
            self._lonlines = p

        # Geography
        # TODO: Allow setting the zorder.
        # NOTE: Also notable are drawcounties, blumarble, drawlsmask,
        # shadedrelief, and etopo methods.
        features = {
            'land': 'fillcontinents',
            'coast': 'drawcoastlines',
            'rivers': 'drawrivers',
            'borders': 'drawcountries',
            'innerborders': 'drawstates',
        }
        for name, method in features.items():
            if not rc[name]:  # toggled
                continue
            if getattr(self, f'_{name}', None):  # already drawn
                continue
            kw = rc.category(name)
            feat = getattr(self.projection, method)(ax=self)
            if isinstance(feat, (list, tuple)):  # list of artists?
                for obj in feat:
                    obj.update(kw)
            else:
                feat.update(kw)
            setattr(self, '_' + name, feat)

    # Projection property
    @property
    def projection(self):
        """The `~mpl_toolkits.basemap.Basemap` instance associated with
        this axes."""
        return self._map_projection

    @projection.setter
    def projection(self, map_projection):
        import mpl_toolkits.basemap as mbasemap
        if not isinstance(map_projection, mbasemap.Basemap):
            raise ValueError(f'Projection must be a cartopy.crs.CRS instance.')
        self._map_projection = map_projection

    # Wrapped methods
    plot = _norecurse(_default_latlon(_plot_wrapper(_standardize_1d(
        _add_errorbars(_cycle_changer(_redirect(maxes.Axes.plot)))
    ))))
    scatter = _norecurse(_default_latlon(_scatter_wrapper(_standardize_1d(
        _add_errorbars(_cycle_changer(_redirect(maxes.Axes.scatter)))
    ))))
    contour = _norecurse(_default_latlon(_standardize_2d(_cmap_changer(
        _redirect(maxes.Axes.contour)
    ))))
    contourf = _norecurse(_default_latlon(_standardize_2d(_cmap_changer(
        _redirect(maxes.Axes.contourf)
    ))))
    pcolor = _norecurse(_default_latlon(_standardize_2d(_cmap_changer(
        _redirect(maxes.Axes.pcolor)
    ))))
    pcolormesh = _norecurse(_default_latlon(_standardize_2d(_cmap_changer(
        _redirect(maxes.Axes.pcolormesh)
    ))))
    quiver = _norecurse(_default_latlon(_standardize_2d(_cmap_changer(
        _redirect(maxes.Axes.quiver)
    ))))
    streamplot = _norecurse(_default_latlon(_standardize_2d(_cmap_changer(
        _redirect(maxes.Axes.streamplot)
    ))))
    barbs = _norecurse(_default_latlon(_standardize_2d(_cmap_changer(
        _redirect(maxes.Axes.barbs)
    ))))
    hexbin = _norecurse(_standardize_1d(_cmap_changer(
        _redirect(maxes.Axes.hexbin)
    )))
    imshow = _norecurse(_cmap_changer(
        _redirect(maxes.Axes.imshow)
    ))


# Register the projections
mproj.register_projection(PolarAxes)
mproj.register_projection(XYAxes)
mproj.register_projection(GeoAxes)
mproj.register_projection(BasemapAxes)<|MERGE_RESOLUTION|>--- conflicted
+++ resolved
@@ -172,11 +172,7 @@
         self._abc_text = None
         self._titles_dict = {}  # dictionary of titles and locs
         self._title_loc = None  # location of main title
-<<<<<<< HEAD
         self._title_pad = rc['axes.titlepad']  # format() can overwrite
-=======
-        self._title_pad = rc.get('axes.titlepad')
->>>>>>> d2d388cd
         self._title_above_panel = True  # TODO: add rc prop?
         self._bpanels = []
         self._tpanels = []
@@ -1598,21 +1594,13 @@
     )
 
 
-<<<<<<< HEAD
+# TODO: More systematic approach?
 _twin_kwargs = (
     'label', 'locator', 'formatter', 'ticks', 'ticklabels',
     'minorlocator', 'minorticks', 'tickminor',
     'ticklen', 'tickrange', 'tickdir', 'ticklabeldir', 'tickrotation',
     'bounds', 'margin', 'color', 'linewidth', 'grid', 'gridminor', 'gridcolor',
-=======
-# TODO: More systematic approach?
-dualxy_kwargs = (
-    'label', 'locator', 'formatter', 'ticks', 'ticklabels',
-    'minorlocator', 'minorticks', 'tickminor',
-    'ticklen', 'tickrange', 'tickdir', 'ticklabeldir', 'tickrotation',
-    'bounds', 'margin', 'color', 'grid', 'gridminor',
     'locator_kw', 'formatter_kw', 'minorlocator_kw', 'label_kw',
->>>>>>> d2d388cd
 )
 
 _dual_doc = """
@@ -1631,11 +1619,10 @@
     Prepended with ``'%(x)s'`` and passed to `Axes.format`.
 """
 
-<<<<<<< HEAD
 _alt_doc = """
 Return an axes in the same location as this one but whose %(x)s axis is on
 the %(x2)s. This is an alias and more intuitive name for
-`~CartesianAxes.twin%(y)s`, which confusingly generates two *%(x)s* axes with
+`~CartesianAxes.twin%(y)s`, which generates two *%(x)s* axes with
 a shared ("twin") *%(y)s* axes.
 
 Parameters
@@ -1646,13 +1633,6 @@
 Note
 ----
 This function enforces the following settngs.
-=======
-altxy_descrip = """
-Alias and more intuitive name for `~XYAxes.twin%(y)s`.
-The matplotlib `~matplotlib.axes.Axes.twin%(y)s` function
-generates two *%(x)s* axes with a shared ("twin") *%(y)s* axis.
-Enforces the following settings.
->>>>>>> d2d388cd
 
 * Places the old *%(x)s* axis on the %(x1)s and the new *%(x)s* axis
   on the %(x2)s.
@@ -1688,7 +1668,6 @@
 """
 
 
-<<<<<<< HEAD
 def _parse_alt(x, kwargs):
     """Interpret keyword args passed to all "twin axis" methods so they
     can be passed to Axes.format."""
@@ -1710,71 +1689,9 @@
     return kwargs
 
 
-def _parse_transform(transform, transform_kw):
-    """Interpret the dualx and dualy transform and return the forward and
-    inverse transform functions and keyword args passed to the FuncScale."""
-    # NOTE: Do not support arbitrary transforms, because transforms are a huge
-    # group that include ND and non-invertable transformations, but transforms
-    # used for axis scales are subset of invertible 1D functions
-    funcscale_kw = {}
-    transform_kw = transform_kw or {}
-    if isinstance(transform, (str, mscale.ScaleBase)) or transform_kw:
-        transform = transform or 'linear'
-        scale = axistools.Scale(transform, **transform_kw)
-        transform = scale.get_transform()
-        funcscale_funcs = (transform.transform, transform.inverted().transform)
-        for key in ('major_locator', 'minor_locator',
-                    'major_formatter', 'minor_formatter'):
-            default = getattr(scale, '_' + key, None)
-            if default:
-                funcscale_kw[key] = default
-    elif (np.iterable(transform) and len(transform) == 2
-          and all(callable(itransform) for itransform in transform)):
-        funcscale_funcs = transform
-    elif callable(transform):
-        funcscale_funcs = (transform, lambda x: x)
-    else:
-        raise ValueError(
-            f'Invalid transform {transform!r}. '
-            'Must be function, tuple of two functions, or scale name.')
-    return funcscale_funcs, funcscale_kw
-
-
 def _parse_rcloc(x, string):  # figures out string location
     """Convert the *boolean* "left", "right", "top", and "bottom" rc settings
     to a location string. Returns ``None`` if settings are unchanged."""
-=======
-def _parse_dualxy_args(x, kwargs):
-    """Detect `~XYAxes.format` arguments with the leading ``x`` or ``y``
-    removed. Translate to valid `~XYAxes.format` arguments."""
-    kwargs_bad = {}
-    for key in (*kwargs.keys(),):
-        value = kwargs.pop(key)
-        if key[0] == x and key[1:] in dualxy_kwargs:
-            _warn_proplot(
-                f'dual{x}() keyword arg {key!r} is deprecated. '
-                f'Use {key[1:]!r} instead.'
-            )
-            kwargs[key] = value
-        elif key in dualxy_kwargs:
-            kwargs[x + key] = value
-        elif key in RC_NODOTSNAMES:
-            kwargs[key] = value
-        else:
-            kwargs_bad[key] = value
-        if kwargs_bad:
-            raise TypeError(
-                f'dual{x}() got unexpected keyword argument(s): {kwargs_bad}'
-            )
-    return kwargs
-
-
-def _rcloc_to_stringloc(x, string):  # figures out string location
-    """Gets *location string* from the *boolean* "left", "right", "top", and
-    "bottom" rc settings, e.g. :rc:`axes.spines.left` or :rc:`ytick.left`.
-    Might be ``None`` if settings are unchanged."""
-    # For x axes
->>>>>>> d2d388cd
     if x == 'x':
         top = rc.get(f'{string}.top', context=True)
         bottom = rc.get(f'{string}.bottom', context=True)
@@ -1886,14 +1803,7 @@
         self._datex_rotated = True  # do not need to apply more than once
 
     def _dualx_overrides(self):
-<<<<<<< HEAD
         """Lock the child "dual" *x* axis limits to the parent."""
-        # Why did I copy and paste the dualx/dualy code you ask? Copy
-        # pasting is bad, but so are a bunch of ugly getattr(attr)() calls
-        data = self._dualx_data
-        if data is None:
-=======
-        """Lock child "dual" *x* axis limits to the parent."""
         # NOTE: We set the scale using private API to bypass application of
         # set_default_locators_and_formatters: only_if_default=True is critical
         # to prevent overriding user settings! We also bypass autoscale_view
@@ -1905,7 +1815,6 @@
         scale = self.xaxis._scale
         olim = self.get_xlim()
         if (scale, *olim) == self._dualx_cache:
->>>>>>> d2d388cd
             return
         child = self._altx_child
         funcscale = axistools.Scale(
@@ -1922,19 +1831,13 @@
         self._dualx_cache = (scale, *olim)
 
     def _dualy_overrides(self):
-<<<<<<< HEAD
         """Lock the child "dual" *y* axis limits to the parent."""
-        data = self._dualy_data
-        if data is None:
-=======
-        """Lock child "dual" *y* axis limits to the parent."""
         arg = self._dualy_arg
         if arg is None:
             return
         scale = self.yaxis._scale
         olim = self.get_ylim()
         if (scale, *olim) == self._dualy_cache:
->>>>>>> d2d388cd
             return
         child = self._alty_child
         funcscale = axistools.Scale(
@@ -2221,42 +2124,20 @@
             yminorlocator_kw = yminorlocator_kw or {}
 
             # Flexible keyword args, declare defaults
-<<<<<<< HEAD
             xmargin = _notNone(xmargin, rc.get('axes.xmargin', context=True))
             ymargin = _notNone(ymargin, rc.get('axes.ymargin', context=True))
             xtickdir = _notNone(
-                xtickdir, rc.get('xtick.direction', context=True))
+                xtickdir, rc.get('xtick.direction', context=True)
+            )
             ytickdir = _notNone(
-                ytickdir, rc.get('ytick.direction', context=True))
+                ytickdir, rc.get('ytick.direction', context=True)
+            )
             xtickminor = _notNone(
-                xtickminor, rc.get('xtick.minor.visible', context=True))
+                xtickminor, rc.get('xtick.minor.visible', context=True)
+            )
             ytickminor = _notNone(
-                ytickminor, rc.get('ytick.minor.visible', context=True))
-            xformatter = _notNone(
-                xticklabels, xformatter, None,
-                names=('xticklabels', 'xformatter'))
-            yformatter = _notNone(
-                yticklabels, yformatter, None,
-                names=('yticklabels', 'yformatter'))
-            xlocator = _notNone(
-                xticks, xlocator, None,
-                names=('xticks', 'xlocator'))
-            ylocator = _notNone(
-                yticks, ylocator, None,
-                names=('yticks', 'ylocator'))
-            xminorlocator = _notNone(
-                xminorticks, xminorlocator, None,
-                names=('xminorticks', 'xminorlocator'))
-            yminorlocator = _notNone(
-                yminorticks, yminorlocator, None,
-                names=('yminorticks', 'yminorlocator'))
-=======
-            xmargin = _notNone(xmargin, rc['axes.xmargin'])
-            ymargin = _notNone(ymargin, rc['axes.ymargin'])
-            xtickdir = _notNone(xtickdir, rc['xtick.direction'])
-            ytickdir = _notNone(ytickdir, rc['ytick.direction'])
-            xtickminor = _notNone(xtickminor, rc['xtick.minor.visible'])
-            ytickminor = _notNone(ytickminor, rc['ytick.minor.visible'])
+                ytickminor, rc.get('ytick.minor.visible', context=True)
+            )
             xformatter = _notNone(
                 xticklabels, xformatter, None,
                 names=('xticklabels', 'xformatter')
@@ -2282,7 +2163,6 @@
                 names=('yminorticks', 'yminorlocator')
             )
 
->>>>>>> d2d388cd
             # Grid defaults are more complicated
             grid = rc.get('axes.grid', context=True)
             which = rc.get('axes.grid.which', context=True)
@@ -2291,22 +2171,7 @@
                 if grid is None:
                     grid = rc['axes.grid']
                 elif which is None:
-<<<<<<< HEAD
                     which = rc['axes.grid.which']
-                xgrid = _notNone(
-                    xgrid, grid and axis in ('x', 'both')
-                    and which in ('major', 'both'))
-                ygrid = _notNone(
-                    ygrid, grid and axis in ('y', 'both')
-                    and which in ('major', 'both'))
-                xgridminor = _notNone(xgridminor, grid
-                                      and axis in ('x', 'both')
-                                      and which in ('minor', 'both'))
-                ygridminor = _notNone(ygridminor, grid
-                                      and axis in ('y', 'both')
-                                      and which in ('minor', 'both'))
-=======
-                    which = rc.get('axes.grid.which')
                 xgrid = _notNone(
                     xgrid, grid and axis in ('x', 'both')
                     and which in ('major', 'both')
@@ -2323,7 +2188,6 @@
                     ygridminor, grid and axis in ('y', 'both')
                     and which in ('minor', 'both')
                 )
->>>>>>> d2d388cd
 
             # Sensible defaults for spine, tick, tick label, and label locs
             # NOTE: Allow tick labels to be present without ticks! User may
@@ -2709,25 +2573,14 @@
                 self.set_aspect(aspect)
             super().format(**kwargs)
 
-<<<<<<< HEAD
     def altx(self, **kwargs):
         """Docstring is replaced below."""
-=======
-    def altx(self):
-        # TODO: Accept format **kwargs? Is this already in #50?
->>>>>>> d2d388cd
         # Cannot wrap twiny() because we want to use XYAxes, not
         # matplotlib Axes. Instead use hidden method _make_twin_axes.
         # See https://github.com/matplotlib/matplotlib/blob/master/lib/matplotlib/axes/_subplots.py  # noqa
         if self._altx_child or self._altx_parent:
             raise RuntimeError('No more than *two* twin axes are allowed.')
-<<<<<<< HEAD
         ax = self._make_twin_axes(sharey=self, projection='xy')
-        # shared axes must have matching autoscale
-=======
-        with self.figure._unlock():
-            ax = self._make_twin_axes(sharey=self, projection='xy')
->>>>>>> d2d388cd
         ax.set_autoscaley_on(self.get_autoscaley_on())
         ax.grid(False)
         self._altx_child = ax
@@ -2743,13 +2596,7 @@
         """Docstring is replaced below."""
         if self._alty_child or self._alty_parent:
             raise RuntimeError('No more than *two* twin axes are allowed.')
-<<<<<<< HEAD
         ax = self._make_twin_axes(sharex=self, projection='xy')
-        # shared axes must have matching autoscale
-=======
-        with self.figure._unlock():
-            ax = self._make_twin_axes(sharex=self, projection='xy')
->>>>>>> d2d388cd
         ax.set_autoscalex_on(self.get_autoscalex_on())
         ax.grid(False)
         self._alty_child = ax
@@ -2761,48 +2608,24 @@
         ax.format(**_parse_alt('y', kwargs))
         return ax
 
-<<<<<<< HEAD
-    def dualx(self, transform, transform_kw=None, **kwargs):
+    def dualx(self, arg, **kwargs):
         """Docstring is replaced below."""
-        # The axis scale is used to transform units on the left axis, linearly
-        # spaced, to units on the right axis... so the right scale must scale
-        # its data with the *inverse* of this transform. We do this below.
-        # NOTE: Matplotlib 3.1 has a 'secondary axis' feature. This one is
-        # simpler, because it does not implement the function transform as
-        # an axis scale (meaning user just has to supply the forward
-        # transformation, not the backwards one), and does not invent a new
-        # class with a bunch of complicated setters.
-        funcscale_funcs, funcscale_kw = _parse_transform(
-            transform, transform_kw)
-        self._dualx_data = (funcscale_funcs, funcscale_kw)
-        self._dualx_overrides()
-        return self.altx(**kwargs)
-
-    def dualy(self, transform, transform_kw=None, **kwargs):
-        """Docstring is replaced below."""
-        funcscale_funcs, funcscale_kw = _parse_transform(
-            transform, transform_kw)
-        self._dualy_data = (funcscale_funcs, funcscale_kw)
-        self._dualy_overrides()
-        return self.alty(**kwargs)
-=======
-    def dualx(self, arg, **kwargs):
         # NOTE: Matplotlib 3.1 has a 'secondary axis' feature. For the time
         # being, our version is more robust (see FuncScale) and simpler, since
         # we do not create an entirely separate _SecondaryAxis class.
         ax = self.altx()
         self._dualx_arg = arg
         self._dualx_overrides()
-        ax.format(**_parse_dualxy_args('x', kwargs))
+        ax.format(**kwargs)
         return ax
 
     def dualy(self, arg, **kwargs):
+        """Docstring is replaced below."""
         ax = self.alty()
         self._dualy_arg = arg
         self._dualy_overrides()
-        ax.format(**_parse_dualxy_args('y', kwargs))
+        ax.format(**kwargs)
         return ax
->>>>>>> d2d388cd
 
     def draw(self, renderer=None, *args, **kwargs):
         """Perform post-processing steps then draw the axes."""
