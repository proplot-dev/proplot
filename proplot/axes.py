--- conflicted
+++ resolved
@@ -167,10 +167,7 @@
         self._rpanels = []
         self._tight_bbox = None # bounding boxes are saved
         self._panel_side = None
-<<<<<<< HEAD
-=======
         self._panel_share = False # True when panels "filled" with colorbar/legend
->>>>>>> 8f577881
         self._panel_parent = None
         self._panel_filled = False # True when panels "filled" with colorbar/legend
         self._inset_parent = None
@@ -182,20 +179,8 @@
         self._altx_parent = None
         self._auto_colorbar = {} # stores handles and kwargs for auto colorbar
         self._auto_legend = {}
-<<<<<<< HEAD
-        # Axis sharing, new text attributes, custom formatting
-        self._spanx = spanx # boolean toggles, whether we want to span axes labels
-        self._spany = spany
-        self._alignx = alignx
-        self._aligny = aligny
-        self._sharex_level = sharex_level
-        self._sharey_level = sharey_level
-        self._sharex_setup(sharex, sharex_level)
-        self._sharey_setup(sharey, sharey_level)
-=======
         # Text labels
         # TODO: Add text labels as panels instead of as axes children?
->>>>>>> 8f577881
         coltransform = mtransforms.blended_transform_factory(self.transAxes, self.figure.transFigure)
         rowtransform = mtransforms.blended_transform_factory(self.figure.transFigure, self.transAxes)
         self._llabel   = self.text(0.05, 0.5, '', va='center', ha='right', transform=rowtransform)
@@ -450,45 +435,6 @@
             pad = tax.xaxis.get_tick_padding()
         tax._set_title_offset_trans(self._title_pad + pad)
 
-<<<<<<< HEAD
-    def _share_short_axis(self, share, side, level):
-        """When sharing main subplots, shares the short axes of their side
-        panels."""
-        # TODO: Re-calculate share settings at draw time!
-        if self._panel_side: # not None
-            return
-        s = side[0]
-        if s not in 'lrbt':
-            raise ValueError(f'Invalid side {side!r}.')
-        paxs1 = getattr(self, '_' + s + 'panels') # calling this means, share properties on this axes with input 'share' axes
-        paxs2 = getattr(share, '_' + s + 'panels')
-        if (not all(not pax._panel_filled for pax in paxs1)
-            or not all(not pax._panel_filled for pax in paxs2)):
-            return
-        if len(paxs1) != len(paxs2):
-            raise AttributeError('Sync error. Different number of stacked panels along axes on like column/row of figure.')
-        axis = 'x' if s in 'lr' else 'y'
-        for pax1,pax2 in zip(paxs1,paxs2):
-            getattr(pax1, '_share' + axis + '_setup')(pax2, level)
-
-    def _share_long_axis(self, share, side, level):
-        """When sharing main subplots, shares the long axes of their side panels,
-        assuming long axis sharing is enabled for that panel."""
-        # TODO: Re-calculate share settings at draw time!
-        if self._panel_side:
-            return
-        s = side[0]
-        if s not in 'lrbt':
-            raise ValueError(f'Invalid side {side!r}.')
-        paxs = getattr(self, '_' + s + 'panels') # calling this means, share properties on this axes with input 'share' axes
-        if not all(not pax._panel_filled and pax._panel_share for pax in paxs):
-            return
-        axis = 'x' if s in 'tb' else 'y'
-        for pax in paxs:
-            getattr(pax, '_share' + axis + '_setup')(share, level)
-
-=======
->>>>>>> 8f577881
     def _sharex_setup(self, sharex, level):
         """Sets up panel axis sharing."""
         if level not in range(4):
@@ -509,30 +455,6 @@
         self._share_long_axis(sharey,  'l', level)
         self._share_long_axis(sharey,  'r', level)
 
-<<<<<<< HEAD
-    def _share_panels_setup(self):
-        """Sets up axis sharing between main subplots and panels."""
-        share = lambda paxs: (paxs and all(pax._panel_share for pax in paxs))
-        # Top and bottom
-        bottom = None
-        if share(self._bpanels):
-            bottom = self._bpanels[-1]
-            for iax in (self, *self._bpanels[:-1]):
-                iax._sharex_setup(bottom, 3) # parent is *bottom-most* panel
-        if share(self._tpanels):
-            bottom = bottom or self
-            for iax in self._tpanels:
-                iax._sharex_setup(bottom, 3)
-        # Left and right
-        left = None
-        if share(self._lpanels):
-            left = self._lpanels[0]
-            for iax in (*self._lpanels[1:], self):
-                iax._sharey_setup(left, 3) # parent is *bottom-most* panel
-        if share(self._rpanels):
-            left = left or self
-            for iax in self._rpanels:
-=======
     def _share_setup(self):
         """Applies axis sharing for axes that share the same horizontal or
         vertical extent, and for their panels."""
@@ -558,7 +480,6 @@
                     iax._sharey_setup(left, 3) # parent is *bottom-most* panel
             paxs = shared(self._rpanels)
             for iax in paxs:
->>>>>>> 8f577881
                 iax._sharey_setup(left, 3)
 
         # Main axes, sometimes overrides panel axes sharing
@@ -676,11 +597,7 @@
         rc_ignore = rc_ignore or ()
         for key,value in kwargs.items():
             key_fixed = RC_NAMES_NODOTS.get(key, None)
-<<<<<<< HEAD
-            if key_fixed is None:
-=======
             if key_fixed is None or key in rc_ignore:
->>>>>>> 8f577881
                 kw[key] = value
             else:
                 rc_kw[key_fixed] = value
@@ -1059,11 +976,7 @@
         # Generate panel
         if loc in ('left','right','top','bottom'):
             ax = self.panel_axes(loc, width=width, space=space, filled=True)
-<<<<<<< HEAD
-            return ax.colorbar(loc='_fill', *args, **kwargs)
-=======
             return ax.colorbar(loc='_fill', *args, length=length, **kwargs)
->>>>>>> 8f577881
 
         # Filled colorbar
         if loc == '_fill':
@@ -1188,17 +1101,10 @@
             kwargs.update({'orientation':'horizontal', 'ticklocation':'bottom'})
             kwargs.setdefault('maxn', 5)
             kwargs.setdefault('extendsize', extend)
-<<<<<<< HEAD
 
         # Generate colorbar
         return wrappers.colorbar_wrapper(ax, *args, **kwargs)
 
-=======
-
-        # Generate colorbar
-        return wrappers.colorbar_wrapper(ax, *args, **kwargs)
-
->>>>>>> 8f577881
     def legend(self, *args, loc=None, width=None, space=None, **kwargs):
         """
         Adds an *inset* legend or *outer* legend along the edge of the axes.
