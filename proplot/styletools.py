#!/usr/bin/env python3
"""
Tools for registering and visualizing colormaps, color cycles, color string
names, and fonts. New colormap classes, new colormap normalizer
classes, and new constructor functions for generating instances of these
classes. Related utilities for manipulating colors. See
:ref:`Colormaps`, :ref:`Color cycles`, and :ref:`Colors and fonts`
for details.
"""
# Potential bottleneck, loading all this stuff?  *No*. Try using @timer on
# register functions, turns out worst is colormap one at 0.1 seconds.
import os
import re
import json
import glob
import cycler
from xml.etree import ElementTree
from numbers import Number, Integral
from matplotlib import docstring, rcParams
import numpy as np
import numpy.ma as ma
import matplotlib.colors as mcolors
import matplotlib.cm as mcm
from .utils import _warn_proplot, _notNone, _timer
from .external import hsluv
__all__ = [
    'BinNorm', 'CmapDict', 'ColorDict',
    'LinearSegmentedNorm',
    'LinearSegmentedColormap',
    'ListedColormap',
    'MidpointNorm', 'PerceptuallyUniformColormap',
    'cmaps', 'colors', 'cycles', 'fonts',
    'make_mapping_array',
    'register_cmaps', 'register_colors', 'register_cycles', 'register_fonts',
    'saturate', 'shade', 'show_cmaps', 'show_channels',
    'show_colors', 'show_colorspaces', 'show_cycles', 'show_fonts',
    'to_rgb', 'to_xyz',
    'Colormap', 'Colors', 'Cycle', 'Norm',
]

# Colormap stuff
CMAPS_TABLE = {
    # Assorted origin, but these belong together
    'Grayscale': (
        'Grays', 'Mono', 'GrayCycle',
    ),
    # Builtin
    'Matplotlib originals': (
        'viridis', 'plasma', 'inferno', 'magma', 'cividis',
        'twilight', 'twilight_shifted',
    ),
    # seaborn
    'Seaborn originals': (
        'Rocket', 'Mako', 'IceFire', 'Vlag',
    ),
    # PerceptuallyUniformColormap
    'ProPlot sequential': (
        'Fire',
        'Stellar',
        'Boreal',
        'Marine',
        'Dusk',
        'Glacial',
        'Sunrise', 'Sunset',
    ),
    'ProPlot diverging': (
        'Div', 'NegPos', 'DryWet',
    ),
    # cmOcean
    'cmOcean sequential': (
        'Oxy', 'Thermal', 'Dense', 'Ice', 'Haline',
        'Deep', 'Algae', 'Tempo', 'Speed', 'Turbid', 'Solar', 'Matter',
        'Amp', 'Phase',
    ),
    'cmOcean diverging': (
        'Balance', 'Delta', 'Curl',
    ),
    # ColorBrewer
    'ColorBrewer2.0 sequential': (
        'Purples', 'Blues', 'Greens', 'Oranges', 'Reds',
        'YlOrBr', 'YlOrRd', 'OrRd', 'PuRd', 'RdPu', 'BuPu',
        'PuBu', 'PuBuGn', 'BuGn', 'GnBu', 'YlGnBu', 'YlGn'
    ),
    'ColorBrewer2.0 diverging': (
        'Spectral', 'PiYG', 'PRGn', 'BrBG', 'PuOr', 'RdGY',
        'RdBu', 'RdYlBu', 'RdYlGn',
    ),
    # Nice diverging maps
    'Other diverging': (
        'ColdHot', 'CoolWarm', 'BR',
    ),
    # SciVisColor
    'SciVisColor blues': (
        'Blue0', 'Blue1', 'Blue2', 'Blue3', 'Blue4', 'Blue5',
        'Blue6', 'Blue7', 'Blue8', 'Blue9', 'Blue10', 'Blue11',
    ),
    'SciVisColor greens': (
        'Green1', 'Green2', 'Green3', 'Green4', 'Green5',
        'Green6', 'Green7', 'Green8',
    ),
    'SciVisColor oranges': (
        'Orange1', 'Orange2', 'Orange3', 'Orange4', 'Orange5',
        'Orange6', 'Orange7', 'Orange8',
    ),
    'SciVisColor browns': (
        'Brown1', 'Brown2', 'Brown3', 'Brown4', 'Brown5',
        'Brown6', 'Brown7', 'Brown8', 'Brown9',
    ),
    'SciVisColor reds and purples': (
        'RedPurple1', 'RedPurple2', 'RedPurple3', 'RedPurple4',
        'RedPurple5', 'RedPurple6', 'RedPurple7', 'RedPurple8',
    ),
    # Builtin maps that will be deleted; categories are taken from comments in
    # matplotlib source code. Some of these are really bad, some are segmented
    # maps when the should be color cycles, and some are just uninspiring.
    'MATLAB': (
        'bone', 'cool', 'copper', 'autumn', 'flag', 'prism',
        'jet', 'hsv', 'hot', 'spring', 'summer', 'winter', 'pink', 'gray',
    ),
    'GNUplot': (
        'gnuplot', 'gnuplot2', 'ocean', 'afmhot', 'rainbow',
    ),
    'GIST': (
        'gist_earth', 'gist_gray', 'gist_heat', 'gist_ncar',
        'gist_rainbow', 'gist_stern', 'gist_yarg',
    ),
    'Other': (
        'binary', 'bwr', 'brg',  # appear to be custom matplotlib
        'cubehelix', 'wistia', 'CMRmap',  # individually released
        'seismic', 'terrain', 'nipy_spectral',  # origin ambiguous
        'tab10', 'tab20', 'tab20b', 'tab20c',  # merged colormap cycles
    )
}
CMAPS_DIVERGING = tuple(
    (key1.lower(), key2.lower()) for key1, key2 in (
        ('PiYG', 'GYPi'),
        ('PRGn', 'GnRP'),
        ('BrBG', 'GBBr'),
        ('PuOr', 'OrPu'),
        ('RdGy', 'GyRd'),
        ('RdBu', 'BuRd'),
        ('RdYlBu', 'BuYlRd'),
        ('RdYlGn', 'GnYlRd'),
        ('BR', 'RB'),
        ('CoolWarm', 'WarmCool'),
        ('ColdHot', 'HotCold'),
        ('NegPos', 'PosNeg'),
        ('DryWet', 'WetDry')
    ))

# Named color filter props
FILTER_SPACE_NAME = 'hcl'  # color "distinctness" defined with this cspace
FILTER_SPACE_THRESH = 0.10  # bigger number equals fewer colors
FILTER_IGNORE = re.compile('(' + '|'.join((
    'shit', 'poop', 'poo', 'pee', 'piss', 'puke',
    'vomit', 'snot', 'booger', 'bile', 'diarrhea',
)) + ')')  # filter these out, let's try to be professional here...
FILTER_OVERRIDE = (
    'charcoal', 'sky blue', 'eggshell', 'sea blue',
    'coral', 'aqua', 'tomato red', 'brick red', 'crimson',
    'red orange', 'yellow orange', 'yellow green', 'blue green',
    'blue violet', 'red violet',
)  # common names that should always be included
FILTER_TRANS = tuple((re.compile(regex), sub) for regex, sub in (
    ('/', ' '), ("'s", ''),
    ('grey', 'gray'),
    ('pinky', 'pink'),
    ('greeny', 'green'),
    ('bluey', 'blue'),
    ('purply', 'purple'),
    ('purpley', 'purple'),
    ('yellowy', 'yellow'),
    ('robin egg', 'robins egg'),
    ('egg blue', 'egg'),
    (r'reddish', 'red'),
    (r'purplish', 'purple'),
    (r'bluish', 'blue'),
    (r'ish\b', ''),
    ('bluegray', 'blue gray'),
    ('grayblue', 'gray blue'),
    ('lightblue', 'light blue')
))  # prevent registering similar-sounding names

# Named color stuff
OPEN_COLORS = (
    'red', 'pink', 'grape', 'violet',
    'indigo', 'blue', 'cyan', 'teal',
    'green', 'lime', 'yellow', 'orange', 'gray'
)
BASE_COLORS = {
    'blue': (0, 0, 1),
    'green': (0, 0.5, 0),
    'red': (1, 0, 0),
    'cyan': (0, 0.75, 0.75),
    'magenta': (0.75, 0, 0.75),
    'yellow': (0.75, 0.75, 0),
    'black': (0, 0, 0),
    'white': (1, 1, 1),
}


def _get_channel(color, channel, space='hcl'):
    """
    Get the hue, saturation, or luminance channel value from the input color.
    The color name `color` can optionally be a string with the format
    ``'color+x'`` or ``'color-x'``, where `x` specifies the offset from the
    channel value.

    Parameters
    ----------
    color : color-spec
        The color. Sanitized with `to_rgb`.
    channel : {'hue', 'chroma', 'saturation', 'luminance'}
        The HCL channel to be retrieved.
    space : {'hcl', 'hpl', 'hsl', 'hsv', 'rgb'}, optional
        The colorspace for the corresponding channel value.

    Returns
    -------
    value : float
        The channel value.
    """
    # Interpret channel
    if callable(color) or isinstance(color, Number):
        return color
    if channel == 'hue':
        channel = 0
    elif channel in ('chroma', 'saturation'):
        channel = 1
    elif channel == 'luminance':
        channel = 2
    else:
        raise ValueError(f'Unknown channel {channel!r}.')
    # Interpret string or RGB tuple
    offset = 0
    if isinstance(color, str):
        match = re.search('([-+][0-9.]+)$', color)
        if match:
            offset = float(match.group(0))
            color = color[:match.start()]
    return offset + to_xyz(color, space)[channel]


def shade(color, scale=1):
    """
    Scale the luminance channel of the input color.

    Parameters
    ----------
    color : color-spec
        The color. Sanitized with `to_rgb`.
    scale : float, optoinal
        The luminance channel is multiplied by this value.

    Returns
    -------
    color
        The new RGB tuple.
    """
    *color, alpha = to_rgb(color, alpha=True)
    color = [*hsluv.rgb_to_hsl(*color)]
    # multiply luminance by this value
    color[2] = max(0, min(color[2] * scale, 100))
    color = [*hsluv.hsl_to_rgb(*color)]
    return (*color, alpha)


def saturate(color, scale=0.5):
    """
    Scale the saturation channel of the input color.

    Parameters
    ----------
    color : color-spec
        The color. Sanitized with `to_rgb`.
    scale : float, optoinal
        The HCL saturation channel is multiplied by this value.

    Returns
    -------
    color
        The new RGB tuple.
    """
    *color, alpha = to_rgb(color, alpha=True)
    color = [*hsluv.rgb_to_hsl(*color)]
    # multiply luminance by this value
    color[1] = max(0, min(color[1] * scale, 100))
    color = [*hsluv.hsl_to_rgb(*color)]
    return (*color, alpha)


def to_rgb(color, space='rgb', cycle=None, alpha=False):
    """
    Translate the color in *any* format and from *any* colorspace to an RGB
    tuple. This is a generalization of `matplotlib.colors.to_rgb` and the
    inverse of `to_xyz`.

    Parameters
    ----------
    color : str or length-3 list
        The color specification. Can be a tuple of channel values for the
        `space` colorspace, a hex string, a registered color name, a cycle
        color, or a colormap color (see `ColorDict`).

        If `space` is ``'rgb'``, this is a tuple of RGB values, and any
        channels are larger than ``2``, the channels are assumed to be on
        a ``0`` to ``255`` scale and are therefore divided by ``255``.
    space : {'rgb', 'hsv', 'hsl', 'hpl', 'hcl'}, optional
        The colorspace for the input channel values. Ignored unless `color` is
        an container of numbers.
    cycle : str or list, optional
        The registered color cycle name. Default is :rc:`cycle`. Ignored unless
        `color` is a color cycle string, e.g. ``'C0'``, ``'C1'``, ...
    alpha : bool, optional
        Whether to preserve the opacity channel, if it exists. Default
        is ``False``.

    Returns
    -------
    color
        The RGB tuple.
    """
    # Convert color cycle strings
    if isinstance(color, str) and re.match('^C[0-9]$', color):
        if isinstance(cycle, str):
            try:
                cycle = mcm.cmap_d[cycle].colors
            except (KeyError, AttributeError):
                cycles = sorted(name for name, cmap in mcm.cmap_d.items(
                ) if isinstance(cmap, ListedColormap))
                raise ValueError(
                    f'Invalid cycle {cycle!r}. Options are: '
                    + ', '.join(map(repr, cycles)) + '.')
        elif cycle is None:
            cycle = rcParams['axes.prop_cycle'].by_key()
            if 'color' not in cycle:
                cycle = ['k']
            else:
                cycle = cycle['color']
        else:
            raise ValueError(f'Invalid cycle {cycle!r}.')
        color = cycle[int(color[-1]) % len(cycle)]

    # Translate RGB strings and (cmap,index) tuples
    opacity = 1
    if isinstance(color, str) or (np.iterable(color) and len(color) == 2):
        try:
            *color, opacity = mcolors.to_rgba(color)  # ensure is valid color
        except (ValueError, TypeError):
            raise ValueError(f'Invalid RGB argument {color!r}.')

    # Pull out alpha channel
    if len(color) == 4:
        *color, opacity = color
    elif len(color) != 3:
        raise ValueError(f'Invalid RGB argument {color!r}.')

    # Translate arbitrary colorspaces
    if space == 'rgb':
        try:
            if any(c > 2 for c in color):
                color = [c / 255 for c in color]  # scale to within 0-1
            color = tuple(color)
        except (ValueError, TypeError):
            raise ValueError(f'Invalid RGB argument {color!r}.')
    elif space == 'hsv':
        color = hsluv.hsl_to_rgb(*color)
    elif space == 'hpl':
        color = hsluv.hpluv_to_rgb(*color)
    elif space == 'hsl':
        color = hsluv.hsluv_to_rgb(*color)
    elif space == 'hcl':
        color = hsluv.hcl_to_rgb(*color)
    else:
        raise ValueError('Invalid color {color!r} for colorspace {space!r}.')

    # Return RGB or RGBA
    if alpha:
        return (*color, opacity)
    else:
        return color


def to_xyz(color, space='hcl', alpha=False):
    """
    Translate color in *any* format to a tuple of channel values in *any*
    colorspace. This is the inverse of `to_rgb`.

    Parameters
    ----------
    color : color-spec
        The color. Sanitized with `to_rgb`.
    space : {'hcl', 'hpl', 'hsl', 'hsv', 'rgb'}, optional
        The colorspace for the output channel values.
    alpha : bool, optional
        Whether to preserve the opacity channel, if it exists. Default
        is ``False``.

    Returns
    -------
    color
        Tuple of colorspace `space` channel values.
    """
    # Run tuple conversions
    # NOTE: Don't pass color tuple, because we may want to permit
    # out-of-bounds RGB values to invert conversion
    *color, opacity = to_rgb(color, alpha=True)
    if space == 'rgb':
        pass
    elif space == 'hsv':
        color = hsluv.rgb_to_hsl(*color)  # rgb_to_hsv would also work
    elif space == 'hpl':
        color = hsluv.rgb_to_hpluv(*color)
    elif space == 'hsl':
        color = hsluv.rgb_to_hsluv(*color)
    elif space == 'hcl':
        color = hsluv.rgb_to_hcl(*color)
    else:
        raise ValueError(f'Invalid colorspace {space}.')
    if alpha:
        return (*color, opacity)
    else:
        return color


def _clip_colors(colors, clip=True, gray=0.2):
    """
    Clip impossible colors rendered in an HSL-to-RGB colorspace conversion.
    Used by `PerceptuallyUniformColormap`. If `mask` is ``True``, impossible
    colors are masked out.

    Parameters
    ----------
    colors : list of length-3 tuples
        The RGB colors.
    clip : bool, optional
        If `clip` is ``True`` (the default), RGB channel values >1 are clipped
        to 1. Otherwise, the color is masked out as gray.
    gray : float, optional
        The identical RGB channel values (gray color) to be used if `mask`
        is ``True``.
    """
    # Clip colors
    colors = np.array(colors)
    over = (colors > 1)
    under = (colors < 0)
    if clip:
        colors[under] = 0
        colors[over] = 1
    else:
        colors[(under | over)] = gray
    # Message
    # NOTE: Never print warning because happens when using builtin maps
    # message = 'Clipped' if clip else 'Invalid'
    # for i,name in enumerate('rgb'):
    #     if under[:,i].any():
    #         _warn_proplot(f'{message} {name!r} channel ( < 0).')
    #     if over[:,i].any():
    #         _warn_proplot(f'{message} {name!r} channel ( > 1).')
    return colors


def _make_segmentdata_array(values, coords=None, ratios=None):
    """
    Return a segmentdata array or callable given the input colors
    and coordinates.

    Parameters
    ----------
    values : list of float
        The channel values.
    coords : list of float, optional
        The segment coordinates.
    ratios : list of float, optional
        The relative length of each segment transition.
    """
    # Allow callables
    if callable(values):
        return values
    values = np.atleast_1d(values)
    if len(values) == 1:
        value = values[0]
        return [(0, value, value), (1, value, value)]

    # Get coordinates
    if not np.iterable(values):
        raise TypeError('Colors must be iterable, got {values!r}.')
    if coords is not None:
        coords = np.atleast_1d(coords)
        if ratios is not None:
            _warn_proplot(
                f'Segment coordinates were provided, ignoring '
                f'ratios={ratios!r}.')
        if len(coords) != len(values) or coords[0] != 0 or coords[-1] != 1:
            raise ValueError(
                f'Coordinates must range from 0 to 1, got {coords!r}.')
    elif ratios is not None:
        coords = np.atleast_1d(ratios)
        if len(coords) != len(values) - 1:
            raise ValueError(
                f'Need {len(values)-1} ratios for {len(values)} colors, '
                f'but got {len(ratios)} ratios.')
        coords = np.concatenate(([0], np.cumsum(coords)))
        coords = coords / np.max(coords)  # normalize to 0-1
    else:
        coords = np.linspace(0, 1, len(values))

    # Build segmentdata array
    array = []
    for c, value in zip(coords, values):
        array.append((c, value, value))
    return array


def make_mapping_array(N, data, gamma=1.0, inverse=False):
    r"""
    Similar to `~matplotlib.colors.makeMappingArray` but permits
    *circular* hue gradations along 0-360, disables clipping of
    out-of-bounds channel values, and uses fancier "gamma" scaling.

    Parameters
    ----------
    N : int
        Number of points in the colormap lookup table.
    data : 2D array-like
        List of :math:`(x, y_0, y_1)` tuples specifying the channel jump (from
        :math:`y_0` to :math:`y_1`) and the :math:`x` coordinate of that
        transition (ranges between 0 and 1).
        See `~matplotlib.colors.LinearSegmentedColormap` for details.
    gamma : float or list of float, optional
        To obtain channel values between coordinates :math:`x_i` and
        :math:`x_{i+1}` in rows :math:`i` and :math:`i+1` of `data`,
        we use the formula:

        .. math::

            y = y_{1,i} + w_i^{\gamma_i}*(y_{0,i+1} - y_{1,i})

        where :math:`\gamma_i` corresponds to `gamma` and the weight
        :math:`w_i` ranges from 0 to 1 between rows ``i`` and ``i+1``.
        If `gamma` is float, it applies to every transition. Otherwise,
        its length must equal ``data.shape[0]-1``.

        This is like the `gamma` used with matplotlib's
        `~matplotlib.colors.makeMappingArray`, except it controls the
        weighting for transitions *between* each segment data coordinate rather
        than the coordinates themselves. This makes more sense for
        `PerceptuallyUniformColormap`\\ s because they usually consist of just
        one linear transition for *sequential* colormaps and two linear
        transitions for *diverging* colormaps -- and in the latter case, it
        is often desirable to modify both "halves" of the colormap in the
        same way.
    inverse : bool, optional
        If ``True``, :math:`w_i^{\gamma_i}` is replaced with
        :math:`1 - (1 - w_i)^{\gamma_i}` -- that is, when `gamma` is greater
        than 1, this weights colors toward *higher* channel values instead
        of lower channel values.

        This is implemented in case we want to apply *equal* "gamma scaling"
        to different HSL channels in different directions. Usually, this
        is done to weight low data values with higher luminance *and* lower
        saturation, thereby emphasizing "extreme" data values with stronger
        colors.
    """
    # Allow for *callable* instead of linearly interpolating between segments
    gammas = np.atleast_1d(gamma)
    if (gammas < 0.01).any() or (gammas > 10).any():
        raise ValueError('Gamma can only be in range [0.01,10].')
    if callable(data):
        if len(gammas) > 1:
            raise ValueError(
                'Only one gamma allowed for functional segmentdata.')
        x = np.linspace(0, 1, N)**gamma
        lut = np.array(data(x), dtype=float)
        return lut

    # Get array
    data = np.array(data)
    shape = data.shape
    if len(shape) != 2 or shape[1] != 3:
        raise ValueError('Data must be nx3 format.')
    if len(gammas) != 1 and len(gammas) != shape[0] - 1:
        raise ValueError(
            f'Need {shape[0]-1} gammas for {shape[0]}-level mapping array, '
            f'but got {len(gamma)}.')
    if len(gammas) == 1:
        gammas = np.repeat(gammas, shape[:1])

    # Get indices
    x = data[:, 0]
    y0 = data[:, 1]
    y1 = data[:, 2]
    if x[0] != 0.0 or x[-1] != 1.0:
        raise ValueError(
            'Data mapping points must start with x=0 and end with x=1.')
    if (np.diff(x) < 0).any():
        raise ValueError(
            'Data mapping points must have x in increasing order.')
    x = x * (N - 1)

    # Get distances from the segmentdata entry to the *left* for each requested
    # level, excluding ends at (0,1), which must exactly match segmentdata ends
    xq = (N - 1) * np.linspace(0, 1, N)
    # where xq[i] must be inserted so it is larger than x[ind[i]-1] but
    # smaller than x[ind[i]]
    ind = np.searchsorted(x, xq)[1:-1]
    distance = (xq[1:-1] - x[ind - 1]) / (x[ind] - x[ind - 1])

    # Scale distances in each segment by input gamma
    # The ui are starting-points, the ci are counts from that point
    # over which segment applies (i.e. where to apply the gamma), the relevant
    # 'segment' is to the *left* of index returned by searchsorted
    _, uind, cind = np.unique(ind, return_index=True, return_counts=True)
    for ui, ci in zip(uind, cind):  # length should be N-1
        # the relevant segment is to *left* of this number
        gamma = gammas[ind[ui] - 1]
        if gamma == 1:
            continue
        ireverse = False
        if ci > 1:  # i.e. more than 1 color in this 'segment'
            # by default want to weight toward a *lower* channel value
            ireverse = ((y0[ind[ui]] - y1[ind[ui] - 1]) < 0)
        if inverse:
            ireverse = (not ireverse)
        if ireverse:
            distance[ui:ui + ci] = 1 - (1 - distance[ui:ui + ci])**gamma
        else:
            distance[ui:ui + ci] **= gamma

    # Perform successive linear interpolations all rolled up into one equation
    lut = np.zeros((N,), float)
    lut[1:-1] = distance * (y0[ind] - y1[ind - 1]) + y1[ind - 1]
    lut[0] = y1[0]
    lut[-1] = y0[-1]
    return lut


class _Colormap():
    """Mixin class used to add some helper methods."""
    def _get_data(self, ext):
        """
        Return a string containing the colormap colors for saving.

        Parameters
        ----------
        ext : {'hex', 'txt', 'rgb', 'rgba'}
            The filename extension.
        colors : list of color-spec
            The colors.
        """
        # Get lookup table colors and filter out bad ones
        if not self._isinit:
            self._init()
        colors = self._lut[:-3, :]
        # Get data string
        if ext == 'hex':
            data = ', '.join(mcolors.to_hex(color) for color in colors)
        elif ext in ('txt', 'rgb', 'rgba'):
            rgb = mcolors.to_rgba if ext == 'rgba' else mcolors.to_rgb
            data = [rgb(color) for color in colors]
            data = '\n'.join(','.join(str(num) for num in line)
                             for line in data)
        else:
            raise ValueError(
                f'Invalid extension {ext!r}. Options are: '
                "'hex', 'txt', 'rgb', 'rgba'.")
        return data

    def _parse_path(self, path, dirname='.', ext=''):
        """
        Parse the user input path.

        Parameters
        ----------
        dirname : str, optional
            The default directory.
        ext : str, optional
            The default extension.
        """
        path = os.path.expanduser(path or '')
        dirname = os.path.expanduser(dirname or '')
        if not path or os.path.isdir(path):
            path = os.path.join(path or dirname, self.name)  # default name
        dirname, basename = os.path.split(path)  # default to current directory
        path = os.path.join(dirname or '.', basename)
        if not os.path.splitext(path)[-1]:
            path = path + '.' + ext  # default file extension
        return path


class LinearSegmentedColormap(mcolors.LinearSegmentedColormap, _Colormap):
    r"""
    New base class for all `~matplotlib.colors.LinearSegmentedColormap`\ s.
    """

    def __str__(self):
        return type(self).__name__ + f'(name={self.name!r})'

    def __repr__(self):
        string = f" 'name': {self.name!r},\n"
        if hasattr(self, '_space'):
            string += f" 'space': {self._space!r},\n"
        if hasattr(self, '_cyclic'):
            string += f" 'cyclic': {self._cyclic!r},\n"
        for key, data in self._segmentdata.items():
            if callable(data):
                string += f' {key!r}: <function>,\n'
            else:
                string += (f' {key!r}: [{data[0][2]:.3f}, '
                           f'..., {data[-1][1]:.3f}],\n')
        return type(self).__name__ + '({\n' + string + '})'

    def __init__(self, *args, cyclic=False, alpha=None, **kwargs):
        """
        Parameters
        ----------
        cyclic : bool, optional
            Whether the colormap is cyclic. If ``True``, this changes how the
            leftmost and rightmost color levels are selected, and `extend` can
            only be ``'neither'`` (a warning will be issued otherwise).
        alpha : float, optional
            The opacity for the entire colormap. Overrides the input
            segment data.
        *args, **kwargs
            Passed to `~matplotlib.colors.LinearSegmentedColormap`.
        """
        super().__init__(*args, **kwargs)
        self._cyclic = cyclic
        if alpha is not None:
            self.set_alpha(alpha)

    def _resample(self, N):
        """Returns a resampled copy of the colormap."""
        return self.updated(self, N=N)

    def concatenate(self, *args, ratios=1, name=None, **kwargs):
        """
        Return the concatenation of this colormap with the
        input colormaps.

        Parameters
        ----------
        *args
            Instances of `LinearSegmentedColormap`.
        ratios : list of float, optional
            Relative extent of each component colormap in the merged colormap.
            Length must equal ``len(args) + 1``.

            For example, ``cmap1.concatenate(cmap2, ratios=[2,1])`` generates
            a colormap with the left two-thrids containing colors from
            ``cmap1`` and the right one-third containing colors from ``cmap2``.
        name : str, optional
            The colormap name. Default is
            ``'_'.join(cmap.name for cmap in args)``.
        N : int, optional
            Number of points in the colormap lookup table.
            Default is :rc:`image.lut` times ``len(args)``.
        **kwargs
            Passed to `LinearSegmentedColormap.updated`
            or `PerceptuallyUniformColormap.updated`.

        Returns
        -------
        `LinearSegmentedColormap`
            The colormap.
        """
        # Try making a simple copy
        if not args:
            raise ValueError(
                f'Got zero positional args, you must provide at least one.')
        if not all(isinstance(cmap, type(self)) for cmap in args):
            raise ValueError(
                f'Colormaps {cmap.name + ": " + repr(cmap) for cmap in args} '
                f'must all belong to the same class.')
        cmaps = (self, *args)
        spaces = {cmap.name: getattr(cmap, '_space', None) for cmap in cmaps}
        if len({*spaces.values(), }) > 1:
            raise ValueError(
                'Cannot merge PerceptuallyUniformColormaps that use '
                'different colorspaces: '
                + ', '.join(map(repr, spaces)) + '.')
        N = kwargs.pop('N', None)
        N = N or len(cmaps) * rcParams['image.lut']
        if name is None:
            name = '_'.join(cmap.name for cmap in cmaps)

        # Combine the segmentdata, and use the y1/y2 slots at merge points so
        # we never interpolate between end colors of different colormaps
        segmentdata = {}
        ratios = ratios or 1
        if isinstance(ratios, Number):
            ratios = [1] * len(cmaps)
        # so if 4 cmaps, will be 1/4
        ratios = np.array(ratios) / np.sum(ratios)
        x0 = np.concatenate([[0], np.cumsum(ratios)])  # coordinates for edges
        xw = x0[1:] - x0[:-1]  # widths between edges
        for key in self._segmentdata.keys():
            # Callable segments
            # WARNING: If just reference a global 'funcs' list from inside the
            # 'data' function it can get overwritten in this loop. Must
            # embed 'funcs' into the definition using a keyword argument.
            callable_ = [callable(cmap._segmentdata[key]) for cmap in cmaps]
            if all(callable_):  # expand range from x-to-w to 0-1
                funcs = [cmap._segmentdata[key] for cmap in cmaps]

                def xyy(ix, funcs=funcs):
                    ix = np.atleast_1d(ix)
                    kx = np.empty(ix.shape)
                    for j, jx in enumerate(ix.flat):
                        idx = max(np.searchsorted(x0, jx) - 1, 0)
                        kx.flat[j] = funcs[idx]((jx - x0[idx]) / xw[idx])
                    return kx
            # Concatenate segment arrays and make the transition at the
            # seam instant so we *never interpolate* between end colors
            # of different maps.
            elif not any(callable_):
                datas = []
                for x, w, cmap in zip(x0[:-1], xw, cmaps):
                    xyy = np.array(cmap._segmentdata[key])
                    xyy[:, 0] = x + w * xyy[:, 0]
                    datas.append(xyy)
                for i in range(len(datas) - 1):
                    datas[i][-1, 2] = datas[i + 1][0, 2]
                    datas[i + 1] = datas[i + 1][1:, :]
                xyy = np.concatenate(datas, axis=0)
                xyy[:, 0] = xyy[:, 0] / xyy[:, 0].max(axis=0)  # fix fp errors
            else:
                raise ValueError(
                    'Mixed callable and non-callable colormap values.')
            segmentdata[key] = xyy
            # Handle gamma values
            if key == 'saturation':
                ikey = 'gamma1'
            elif key == 'luminance':
                ikey = 'gamma2'
            else:
                continue
            if ikey in kwargs:
                continue
            gamma = []
            for cmap in cmaps:
                igamma = getattr(cmap, '_' + ikey)
                if not np.iterable(igamma):
                    if all(callable_):
                        igamma = [igamma]
                    else:
                        igamma = (len(cmap._segmentdata[key]) - 1) * [igamma]
                gamma.extend(igamma)
            if all(callable_):
                if any(igamma != gamma[0] for igamma in gamma[1:]):
                    _warn_proplot(
                        'Cannot use multiple segment gammas when '
                        'concatenating callable segments. Using the first '
                        f'gamma of {gamma[0]}.')
                gamma = gamma[0]
            kwargs[ikey] = gamma

        # Return copy
        return self.updated(name=name, segmentdata=segmentdata, **kwargs)

    def punched(self, cut=None, name=None, **kwargs):
        """
        Return a version of the colormap with the center "punched out".
        This is great for making the transition from "negative" to "positive"
        in a diverging colormap more distinct.

        Parameters
        ----------
        cut : float, optional
            The proportion to cut from the center of the colormap.
            For example, ``center=0.1`` cuts the central 10%%.
        name : str, optional
            The name of the new colormap. Default is
            ``self.name + '_punched'``.
        **kwargs
            Passed to `LinearSegmentedColormap.updated`
            or `PerceptuallyUniformColormap.updated`.

        Returns
        -------
        `LinearSegmentedColormap`
            The colormap.
        """
        cut = _notNone(cut, 0)
        if cut == 0:
            return self
        if name is None:
            name = self.name + '_punched'

        # Decompose cut into two truncations followed by concatenation
        left_center = 0.5 - cut / 2
        right_center = 0.5 + cut / 2
        cmap_left = self.truncated(0, left_center)
        cmap_right = self.truncated(right_center, 1)
        return cmap_left.concatenate(cmap_right, name=name)

    def reversed(self, name=None, **kwargs):
        """
        Return a reversed copy of the colormap, as in
        `~matplotlib.colors.LinearSegmentedColormap`.

        Parameters
        ----------
        name : str, optional
            The new colormap name. Default is ``self.name + '_r'``.
        **kwargs
            Passed to `LinearSegmentedColormap.updated`
            or `PerceptuallyUniformColormap.updated`.
        """
        if name is None:
            name = self.name + '_r'

        def factory(dat):
            def func_r(x):
                return dat(1.0 - x)
            return func_r
        segmentdata = {key:
                       factory(data) if callable(data) else
                       [(1.0 - x, y1, y0) for x, y0, y1 in reversed(data)]
                       for key, data in self._segmentdata.items()}
        for key in ('gamma1', 'gamma2'):
            if key in kwargs:
                continue
            gamma = getattr(self, '_' + key, None)
            if gamma is not None and np.iterable(gamma):
                kwargs[key] = gamma[::-1]
        return self.updated(name, segmentdata, **kwargs)

    def save(self, path=None):
        """
        Save the colormap data to a file.

        Parameters
        ----------
        path : str, optional
            The output filename. If not provided, the colormap
            is saved under ``~/.proplot/cmaps/name.json`` where ``name``
            is the colormap name. Valid extensions are described in
            the below table.

            =====================  ==========================================================
            Extension              Description
            =====================  ==========================================================
            ``.json`` (default)    JSON database of the channel segment data.
            ``.hex``               Comma-delimited list of HEX strings.
            ``.rgb``, ``.txt``     3-column table of comma-delimited RGB values.
            ``.rgba``              As with ``.rgb``, but with an opacity (or "alpha") column.
            =====================  ==========================================================
        """  # noqa
        dirname = os.path.join('~', '.proplot', 'cmaps')
        filename = self._parse_path(path, dirname, 'json')
        # Save channel segment data in json file
        _, ext = os.path.splitext(filename)
        if ext[1:] == 'json':
            # Sanitize segmentdata values
            # Convert np.float to builtin float, np.array to list of lists,
            # and callable to list of lists. We tried encoding func.__code__
            # with base64 and marshal instead, but when cmap.concatenate()
            # embeds functions as keyword arguments, this seems to make it
            # *impossible* to load back up the function with FunctionType
            # (error message: arg 5 (closure) must be tuple). Instead use
            # this brute force workaround.
            data = {}
            for key, value in self._segmentdata.items():
                if callable(value):
                    x = np.linspace(0, 1, 256)  # just save the transitions
                    y = np.array([value(_) for _ in x]).squeeze()
                    value = np.vstack((x, y, y)).T
                data[key] = np.asarray(value).astype(float).tolist()
            # Add critical attributes to the dictionary
            keys = ()
            if isinstance(self, PerceptuallyUniformColormap):
                keys = ('cyclic', 'gamma1', 'gamma2', 'space')
            elif isinstance(self, LinearSegmentedColormap):
                keys = ('cyclic', 'gamma')
            for key in keys:
                data[key] = getattr(self, '_' + key)
            with open(filename, 'w') as file:
                json.dump(data, file, indent=4)
        # Save lookup table colors
        else:
            data = self._get_data(ext[1:])
            with open(filename, 'w') as f:
                f.write(data)
        print(f'Saved colormap to {filename!r}.')

    def set_alpha(self, alpha):
        """
        Set the opacity for the entire colormap.

        Parameters
        ----------
        alpha : float
            The opacity.
        """
        self._segmentdata['alpha'] = [(0, alpha, alpha), (1, alpha, alpha)]
        self._isinit = False

    def set_cyclic(self, b):
        """
        Set whether this colormap is "cyclic". See `LinearSegmentedColormap`
        for details.
        """
        self._cyclic = bool(b)
        self._isinit = False

    def shifted(self, shift=None, name=None, **kwargs):
        """
        Return a cyclicaly shifted version of the colormap. If the colormap
        cyclic property is set to ``False`` a warning will be raised.

        Parameters
        ----------
        shift : float, optional
            The number of degrees to shift, out of 360 degrees. If ``None``,
            the original colormap is returned.
        name : str, optional
            The name of the new colormap. Default is
            ``self.name + '_shifted'``.
        **kwargs
            Passed to `LinearSegmentedColormap.updated`
            or `PerceptuallyUniformColormap.updated`.
        """
        shift = ((shift or 0) / 360) % 1
        if shift == 0:
            return self
        if name is None:
            name = self.name + '_shifted'
        if not self._cyclic:
            _warn_proplot(
                f'Shifting non-cyclic colormap {self.name!r}. '
                f'Use cmap.set_cyclic(True) or Colormap(..., cyclic=True) to '
                'suppress this warning.')
            self._cyclic = True

        # Decompose shift into two truncations followed by concatenation
        cmap_left = self.truncated(shift, 1)
        cmap_right = self.truncated(0, shift)
        return cmap_left.concatenate(
            cmap_right, ratios=(1 - shift, shift), name=name)

    def truncated(self, left=None, right=None, name=None, **kwargs):
        """
        Return a truncated version of the colormap.

        Parameters
        ----------
        left : float, optional
            The colormap index for the new "leftmost" color. Must fall between
            ``0`` and ``1``. For example,
            ``left=0.1`` cuts the leftmost 10%% of the colors.
        right : float, optional
            The colormap index for the new "rightmost" color. Must fall between
            ``0`` and ``1``. For example,
            ``right=0.9`` cuts the leftmost 10%% of the colors.
        name : str, optional
            The name of the new colormap. Default is
            ``self.name + '_truncated'``.
        **kwargs
            Passed to `LinearSegmentedColormap.updated`
            or `PerceptuallyUniformColormap.updated`.
        """
        # Bail out
        left = max(_notNone(left, 0), 0)
        right = min(_notNone(right, 1), 1)
        if left == 0 and right == 1:
            return self
        if name is None:
            name = self.name + '_truncated'

        # Resample the segmentdata arrays
        segmentdata = {}
        for key, xyy in self._segmentdata.items():
            # Callable array
            # WARNING: If just reference a global 'xyy' callable from inside
            # the lambda function it gets overwritten in the loop! Must embed
            # the old callable in the new one as a default keyword arg.
            if callable(xyy):
                def xyy(x, func=xyy):
                    return func(left + x * (right - left))
            # Slice
            # l is the first point where x > 0 or x > left, should be >= 1
            # r is the last point where r < 1 or r < right
            else:
                xyy = np.asarray(xyy)
                x = xyy[:, 0]
                l = np.searchsorted(x, left)  # first x value > left  # noqa
                r = np.searchsorted(x, right) - 1  # last x value < right
                xc = xyy[l:r + 1, :].copy()
                xl = xyy[l - 1, 1:] + (left - x[l - 1]) * (
                    (xyy[l, 1:] - xyy[l - 1, 1:]) / (x[l] - x[l - 1])
                )
                xr = xyy[r, 1:] + (right - x[r]) * (
                    (xyy[r + 1, 1:] - xyy[r, 1:]) / (x[r + 1] - x[r])
                )
                xyy = np.vstack(((left, *xl), xc, (right, *xr)))
                xyy[:, 0] = (xyy[:, 0] - left) / (right - left)
            segmentdata[key] = xyy
            # Retain the corresponding gamma *segments*
            if key == 'saturation':
                ikey = 'gamma1'
            elif key == 'luminance':
                ikey = 'gamma2'
            else:
                continue
            if ikey in kwargs:
                continue
            gamma = getattr(self, '_' + ikey)
            if np.iterable(gamma):
                if callable(xyy):
                    if any(igamma != gamma[0] for igamma in gamma[1:]):
                        _warn_proplot(
                            'Cannot use multiple segment gammas when '
                            'truncating colormap. Using the first gamma '
                            f'of {gamma[0]}.')
                    gamma = gamma[0]
                else:
                    gamma = gamma[l - 1:r + 1]
            kwargs[ikey] = gamma
        return self.updated(name, segmentdata, **kwargs)

    def updated(self, name=None, segmentdata=None, N=None, *,
                alpha=None, gamma=None, cyclic=None,
                ):
        """
        Return a new colormap, with relevant properties copied from this one
        if they were not provided as keyword arguments.

        Parameters
        ----------
        name : str
            The colormap name. Default is ``self.name + '_updated'``.
        segmentdata, N, alpha, gamma, cyclic : optional
            See `LinearSegmentedColormap`. If not provided,
            these are copied from the current colormap.
        """
        if name is None:
            name = self.name + '_updated'
        if segmentdata is None:
            segmentdata = self._segmentdata
        if gamma is None:
            gamma = self._gamma
        if cyclic is None:
            cyclic = self._cyclic
        if N is None:
            N = self.N
        cmap = LinearSegmentedColormap(name, segmentdata, N,
                                       alpha=alpha, gamma=gamma, cyclic=cyclic)
        cmap._rgba_bad = self._rgba_bad
        cmap._rgba_under = self._rgba_under
        cmap._rgba_over = self._rgba_over
        return cmap

    @staticmethod
    def from_file(path):
        """
        Load colormap from a file.
        Valid file extensions are described in the below table.

        =====================  =============================================================================================================================================================================================================
        Extension              Description
        =====================  =============================================================================================================================================================================================================
        ``.hex``               List of HEX strings in any format (comma-separated, separate lines, with double quotes... anything goes).'ColorBlind10':
        ``.xml``               XML files with ``<Point .../>`` entries specifying ``x``, ``r``, ``g``, ``b``, and optionally, ``a`` values, where ``x`` is the colormap coordinate and the rest are the RGB and opacity (or "alpha") values.
        ``.rgb``               3-column table delimited by commas or consecutive spaces, each column indicating red, blue and green color values.
        ``.xrgb``              As with ``.rgb``, but with 4 columns. The first column indicates the colormap coordinate.
        ``.rgba``, ``.xrgba``  As with ``.rgb``, ``.xrgb``, but with a trailing opacity (or "alpha") column.
        =====================  =============================================================================================================================================================================================================

        Parameters
        ----------
        path : str
            The file path.
        """  # noqa
        return _from_file(path, listed=False)

    @staticmethod
    def from_list(name, colors, ratios=None, **kwargs):
        """
        Make a `LinearSegmentedColormap` from a list of colors.

        Parameters
        ----------
        name : str
            The colormap name.
        colors : list of color-spec or (float, color-spec) tuples, optional
            If list of RGB[A] tuples or color strings, the colormap transitions
            evenly from ``colors[0]`` at the left-hand side to
            ``colors[-1]`` at the right-hand side.

            If list of (float, color-spec) tuples, the float values are the
            coordinate of each transition and must range from 0 to 1. This
            can be used to divide  the colormap range unevenly.
        ratios : list of float, optional
            Relative extents of each color transition. Must have length
            ``len(colors) - 1``. Larger numbers indicate a slower
            transition, smaller numbers indicate a faster transition.

        Other parameters
        ----------------
        **kwargs
            Passed to `LinearSegmentedColormap`.

        Returns
        -------
        `LinearSegmentedColormap`
            The colormap.
        """
        # Get coordinates
        coords = None
        if not np.iterable(colors):
            raise ValueError(f'Colors must be iterable, got colors={colors!r}')
        if (np.iterable(colors[0]) and len(colors[0]) == 2
                and not isinstance(colors[0], str)):
            coords, colors = zip(*colors)
        colors = [to_rgb(color, alpha=True) for color in colors]

        # Build segmentdata
        keys = ('red', 'green', 'blue', 'alpha')
        cdict = {}
        for key, values in zip(keys, zip(*colors)):
            cdict[key] = _make_segmentdata_array(values, coords, ratios)
        return LinearSegmentedColormap(name, cdict, **kwargs)


class ListedColormap(mcolors.ListedColormap, _Colormap):
    r"""
    New base class for all `~matplotlib.colors.ListedColormap`\ s.
    """

    def __str__(self):
        return f'ListedColormap(name={self.name!r})'

    def __repr__(self):
        return (
            'ListedColormap({\n'
            f" 'name': {self.name!r},\n"
            f" 'colors': {[mcolors.to_hex(color) for color in self.colors]},\n"
            '})')

    def __init__(self, *args, alpha=None, **kwargs):
        """
        Parameters
        ----------
        alpha : float, optional
            The opacity for the entire colormap. Overrides the input
            colors.
        *args, **kwargs
            Passed to `~matplotlib.colors.ListedColormap`.
        """
        super().__init__(*args, **kwargs)
        if alpha is not None:
            self.set_alpha(alpha)

    def concatenate(self, *args, name=None, N=None, **kwargs):
        """
        Append arbitrary colormaps onto this colormap.

        Parameters
        ----------
        *args
            Instances of `ListedColormap`.
        name : str, optional
            The colormap name. Default is
            ``'_'.join(cmap.name for cmap in args)``.
        N : int, optional
            The number of colors in the colormap lookup table. Default is
            the number of colors in the concatenated lists.
        """
        if not args:
            raise ValueError(
                f'Got zero positional args, you must provide at least one.')
        if not all(isinstance(cmap, type(self)) for cmap in args):
            raise ValueError(
                f'Input arguments {args} must all be ListedColormap.')
        cmaps = (self, *args)
        if name is None:
            name = '_'.join(cmap.name for cmap in cmaps)
        colors = [color for cmap in cmaps for color in cmap.colors]
        return self.updated(colors, name, N or len(colors))

    def save(self, path=None):
        """
        Save the colormap data to a file.

        Parameters
        ----------
        path : str, optional
            The output filename. If not provided, the colormap
            is saved under ``~/.proplot/cycles/name.hex`` where ``name``
            is the colormap name. Valid extensions are described in
            the below table.

            =====================  ==========================================================
            Extension              Description
            =====================  ==========================================================
            ``.hex`` (default)     Comma-delimited list of HEX strings.
            ``.rgb``, ``.txt``     3-column table of comma-delimited RGB values.
            ``.rgba``              As with ``.rgb``, but with an opacity (or "alpha") column.
            =====================  ==========================================================
        """  # noqa
        dirname = os.path.join('~', '.proplot', 'cmaps')
        filename = self._parse_path(path, dirname, 'hex')
        # Save lookup table colors
        _, ext = os.path.splitext(filename)
        data = self._get_data(ext[1:])
        with open(filename, 'w') as f:
            f.write(data)
        print(f'Saved colormap to {filename!r}.')

    def set_alpha(self, alpha):
        """
        Set the opacity for the entire colormap.

        Parameters
        ----------
        alpha : float
            The opacity.
        """
        colors = [list(mcolors.to_rgba(color)) for color in self.colors]
        for color in colors:
            color[3] = alpha
        self.colors = colors
        self._init()

    def shifted(self, shift=None, name=None):
        """
        Return a cyclically shifted version of the colormap.

        Parameters
        ----------
        shift : float, optional
            The number of places to shift, between ``-self.N`` and ``self.N``.
            If ``None``, the original colormap is returned.
        name : str, optional
            The new colormap name. Default is ``self.name + '_shifted'``.
        """
        if not shift:
            return self
        if name is None:
            name = self.name + '_shifted'
        shift = shift % len(self.colors)
        colors = [*self.colors]  # ensure list
        colors = colors[shift:] + colors[:shift]
        return self.updated(colors, name, len(colors))

    def truncated(self, left=None, right=None, name=None):
        """
        Return a truncated version of the colormap.

        Parameters
        ----------
        left : float, optional
            The colormap index for the new "leftmost" color. Must fall between
            ``0`` and ``self.N``. For example,
            ``left=2`` deletes the two first colors.
        right : float, optional
            The colormap index for the new "rightmost" color. Must fall between
            ``0`` and ``self.N``. For example,
            ``right=4`` deletes colors after the fourth color.
        name : str, optional
            The new colormap name. Default is ``self.name + '_truncated'``.
        """
        if left is None and right is None:
            return self
        if name is None:
            name = self.name + '_truncated'
        colors = self.colors[left:right]
        return self.updated(colors, name, len(colors))

    def updated(self, colors=None, name=None, N=None, *, alpha=None):
        """
        Return a new colormap with relevant properties copied from this one
        if they were not provided as keyword arguments.

        Parameters
        ----------
        name : str
            The colormap name. Default is ``self.name + '_updated'``.
        colors, N, alpha : optional
            See `ListedColormap`. If not provided,
            these are copied from the current colormap.
        """
        if name is None:
            name = self.name + '_updated'
        if colors is None:
            colors = self.colors
        if N is None:
            N = self.N
        cmap = ListedColormap(colors, name, N, alpha=alpha)
        cmap._rgba_bad = self._rgba_bad
        cmap._rgba_under = self._rgba_under
        cmap._rgba_over = self._rgba_over
        return cmap

    @staticmethod
    def from_file(path):
        """
        Load color cycle from a file.
        Valid file extensions are described in the below table.

        =====================  =============================================================================================================================================================================================================
        Extension              Description
        =====================  =============================================================================================================================================================================================================
        ``.hex``               List of HEX strings in any format (comma-separated, separate lines, with double quotes... anything goes).'ColorBlind10':
        ``.xml``               XML files with ``<Point .../>`` entries specifying ``x``, ``r``, ``g``, ``b``, and optionally, ``a`` values, where ``x`` is the colormap coordinate and the rest are the RGB and opacity (or "alpha") values.
        ``.rgb``               3-column table delimited by commas or consecutive spaces, each column indicating red, blue and green color values.
        ``.xrgb``              As with ``.rgb``, but with 4 columns. The first column indicates the colormap coordinate.
        ``.rgba``, ``.xrgba``  As with ``.rgb``, ``.xrgb``, but with a trailing opacity (or "alpha") column.
        =====================  =============================================================================================================================================================================================================

        Parameters
        ----------
        path : str
            The file path.
        """  # noqa
        return _from_file(path, listed=True)


class PerceptuallyUniformColormap(LinearSegmentedColormap, _Colormap):
    """Similar to `~matplotlib.colors.LinearSegmentedColormap`, but instead
    of varying the RGB channels, we vary hue, saturation, and luminance in
    either the HCL colorspace or the HSL or HPL scalings of HCL."""
    @docstring.dedent_interpd
    def __init__(
            self, name, segmentdata, N=None, space=None, clip=True,
            gamma=None, gamma1=None, gamma2=None,
            **kwargs):
        """
        Parameters
        ----------
        name : str
            The colormap name.
        segmentdata : dict-like
            Mapping containing the keys ``'hue'``, ``'saturation'``, and
            ``'luminance'``. The key values can be callable functions that
            return channel values given a colormap index, or lists containing
            any of the following channel specifiers.

            1. Numbers, within the range 0-360 for hue and 0-100 for
               saturation and luminance.
            2. Color string names or hex tags, in which case the channel
               value for that color is looked up.

            See `~matplotlib.colors.LinearSegmentedColormap` for a more
            detailed explanation.
        N : int, optional
            Number of points in the colormap lookup table.
            Default is :rc:`image.lut`.
        space : {'hsl', 'hpl', 'hcl'}, optional
            The hue, saturation, luminance-style colorspace to use for
            interpreting the channels. See
            `this page <http://www.hsluv.org/comparison/>`__ for a description.
        clip : bool, optional
            Whether to "clip" impossible colors, i.e. truncate HCL colors
            with RGB channels with values >1, or mask them out as gray.
        cyclic : bool, optional
            Whether the colormap is cyclic. If ``True``, this changes how the
            leftmost and rightmost color levels are selected, and `extend` can
            only be ``'neither'`` (a warning will be issued otherwise).
        gamma : float, optional
            Sets `gamma1` and `gamma2` to this identical value.
        gamma1 : float, optional
            If >1, makes low saturation colors more prominent. If <1,
            makes high saturation colors more prominent. Similar to the
            `HCLWizard <http://hclwizard.org:64230/hclwizard/>`_ option.
            See `make_mapping_array` for details.
        gamma2 : float, optional
            If >1, makes high luminance colors more prominent. If <1,
            makes low luminance colors more prominent. Similar to the
            `HCLWizard <http://hclwizard.org:64230/hclwizard/>`_ option.
            See `make_mapping_array` for details.
        **kwargs
            Passed to `LinearSegmentedColormap`.

        Example
        -------
        The following generates a `PerceptuallyUniformColormap` from a
        `segmentdata` dictionary that uses color names for the hue data,
        instead of channel values between ``0`` and ``360``.

        >>> import proplot as plot
        >>> data = {
        ...     'hue': [[0, 'red', 'red'], [1, 'blue', 'blue']],
        ...     'saturation': [[0, 100, 100], [1, 100, 100]],
        ...     'luminance': [[0, 100, 100], [1, 20, 20]],
        ...     }
        >>> cmap = plot.PerceptuallyUniformColormap(data)
        """
        # Checks
        space = _notNone(space, 'hsl').lower()
        if space not in ('rgb', 'hsv', 'hpl', 'hsl', 'hcl'):
            raise ValueError(f'Unknown colorspace {space!r}.')
        keys = {*segmentdata.keys()}
        target = {'hue', 'saturation', 'luminance', 'alpha'}
        if not keys <= target:
            raise ValueError(
                f'Invalid segmentdata dictionary with keys {keys!r}.')
        # Convert color strings to channel values
        for key, array in segmentdata.items():
            if callable(array):  # permit callable
                continue
            for i, xyy in enumerate(array):
                xyy = list(xyy)  # make copy!
                for j, y in enumerate(xyy[1:]):  # modify the y values
                    xyy[j + 1] = _get_channel(y, key, space)
                segmentdata[key][i] = xyy
        # Initialize
        N = N or rcParams['image.lut']
        super().__init__(name, segmentdata, N, gamma=1.0, **kwargs)
        # Custom properties
        self._gamma1 = _notNone(gamma1, gamma, 1.0)
        self._gamma2 = _notNone(gamma2, gamma, 1.0)
        self._space = space
        self._clip = clip

    def _init(self):
        """As with `~matplotlib.colors.LinearSegmentedColormap`, but convert
        each value in the lookup table from ``self._space`` to RGB."""
        # First generate the lookup table
        channels = ('hue', 'saturation', 'luminance')
        # gamma weights *low chroma* and *high luminance*
        inverses = (False, False, True)
        gammas = (1.0, self._gamma1, self._gamma2)
        self._lut_hsl = np.ones((self.N + 3, 4), float)  # fill
        for i, (channel, gamma, inverse) in enumerate(
                zip(channels, gammas, inverses)):
            self._lut_hsl[:-3, i] = make_mapping_array(
                self.N, self._segmentdata[channel], gamma, inverse)
        if 'alpha' in self._segmentdata:
            self._lut_hsl[:-3, 3] = make_mapping_array(
                self.N, self._segmentdata['alpha'])
        self._lut_hsl[:-3, 0] %= 360
        # Make hues circular, set extremes i.e. copy HSL values
        self._lut = self._lut_hsl.copy()
        self._set_extremes()  # generally just used end values in segmentdata
        self._isinit = True
        # Now convert values to RGB and clip colors
        for i in range(self.N + 3):
            self._lut[i, :3] = to_rgb(self._lut[i, :3], self._space)
        self._lut[:, :3] = _clip_colors(self._lut[:, :3], self._clip)

    def _resample(self, N):
        """Return a new colormap with *N* entries."""
        return self.updated(N=N)

    @staticmethod
    def from_color(name, color, fade=None, space='hsl', **kwargs):
        """
        Return a monochromatic "sequential" colormap that blends from white
        or near-white to the input color.

        Parameters
        ----------
        name : str, optional
            The colormap name.
        color : color-spec
            RGB tuple, hex string, or named color string.
        fade : float or color-spec, optional
            If float, this is the luminance channel strength on the left-hand
            side of the colormap (default is ``100``), and the saturation
            channel is held constant throughout the colormap.

            If RGB tuple, hex string, or named color string, the luminance and
            saturation (but *not* the hue) from this color are used for the
            left-hand side of the colormap.
        space : {'hsl', 'hpl', 'hcl'}, optional
            The colorspace in which the luminance is varied.

        Other parameters
        ----------------
        **kwargs
            Passed to `PerceptuallyUniformColormap.from_hsl`.

        Returns
        -------
        `PerceptuallyUniformColormap`
            The colormap.
        """
        hue, saturation, luminance, alpha = to_xyz(color, space, alpha=True)
        if fade is None:
            fade = 100
        if isinstance(fade, Number):
            saturation_fade, luminance_fade = saturation, fade
        else:
            _, saturation_fade, luminance_fade = to_xyz(fade, space)
        return PerceptuallyUniformColormap.from_hsl(
            name, hue=hue, alpha=alpha, space=space,
            saturation=(saturation_fade, saturation),
            luminance=(luminance_fade, luminance),
            **kwargs)

    @staticmethod
    def from_hsl(
            name, hue=0, saturation=100, luminance=(100, 20), alpha=None,
            ratios=None, **kwargs):
        """
        Make a `~PerceptuallyUniformColormap` by specifying the hue,
        saturation, and luminance transitions individually.

        Parameters
        ----------
        name : str, optional
            The colormap name.
        hue : float, str, or list thereof, optional
            Hue channel value or list of values. Values can be
            any of the following.

            1. Numbers, within the range 0-360 for hue and 0-100 for
               saturation and luminance.
            2. Color string names or hex strings, in which case the channel
               value for that color is looked up.

            If scalar, the hue does not change across the colormap.
        saturation, luminance, alpha : float, str, or list thereof, optional
            As with `hue`, but for the saturation, luminance, and alpha
            (opacity) channels, respectively.
        ratios : list of float, optional
            Relative extents of each color transition. Must have length
            ``len(colors) - 1``. Larger numbers indicate a slower
            transition, smaller numbers indicate a faster transition.

            For example, ``luminance=[100,50,0]`` with ``ratios=[2,1]``
            results in a colormap with the transition from luminance ``100``
            to ``50`` taking *twice as long* as the transition from luminance
            ``50`` to ``0``.

        Other parameters
        ----------------
        **kwargs
            Passed to `PerceptuallyUniformColormap`.

        Returns
        -------
        `PerceptuallyUniformColormap`
            The colormap.
        """
        cdict = {}
        alpha = _notNone(alpha, 1.0)
        for key, channel in zip(
            ('hue', 'saturation', 'luminance', 'alpha'),
            (hue, saturation, luminance, alpha)
        ):
            cdict[key] = _make_segmentdata_array(channel, ratios=ratios)
        return PerceptuallyUniformColormap(name, cdict, **kwargs)

    @staticmethod
    def from_list(name, colors, ratios=None, **kwargs):
        """
        Make a `PerceptuallyUniformColormap` from a list of colors.

        Parameters
        ----------
        name : str
            The colormap name.
        colors : list of color-spec or (float, color-spec) tuples, optional
            If list of RGB[A] tuples or color strings, the colormap transitions
            evenly from ``colors[0]`` at the left-hand side to
            ``colors[-1]`` at the right-hand side.

            If list of (float, color-spec) tuples, the float values are the
            coordinate of each transition and must range from 0 to 1. This
            can be used to divide  the colormap range unevenly.
        ratios : list of float, optional
            Relative extents of each color transition. Must have length
            ``len(colors) - 1``. Larger numbers indicate a slower
            transition, smaller numbers indicate a faster transition.

            For example, ``red=[1,0.5,0]`` with ``ratios=[2,1]``
            results in a colormap with the transition from red ``1``
            to ``0.5`` taking *twice as long* as the transition from red
            ``0.5`` to ``0``.

        Other parameters
        ----------------
        **kwargs
            Passed to `PerceptuallyUniformColormap`.

        Returns
        -------
        `PerceptuallyUniformColormap`
            The colormap.
        """
        # Get coordinates
        coords = None
        space = kwargs.get('space', 'hsl')  # use the builtin default
        if not np.iterable(colors):
            raise ValueError(f'Colors must be iterable, got colors={colors!r}')
        if (np.iterable(colors[0]) and len(colors[0]) == 2
                and not isinstance(colors[0], str)):
            coords, colors = zip(*colors)
        colors = [to_xyz(color, space, alpha=True) for color in colors]

        # Build segmentdata
        keys = ('hue', 'saturation', 'luminance', 'alpha')
        cdict = {}
        for key, values in zip(keys, zip(*colors)):
            cdict[key] = _make_segmentdata_array(values, coords, ratios)
        return PerceptuallyUniformColormap(name, cdict, **kwargs)

    def set_gamma(self, gamma=None, gamma1=None, gamma2=None):
        """
        Modify the gamma value(s) and refresh the lookup table.

        Parameters
        ----------
        gamma : float, optional
            Sets `gamma1` and `gamma2` to this identical value.
        gamma1 : float, optional
            If >1, makes low saturation colors more prominent. If <1,
            makes high saturation colors more prominent. Similar to the
            `HCLWizard <http://hclwizard.org:64230/hclwizard/>`_ option.
            See `make_mapping_array` for details.
        gamma2 : float, optional
            If >1, makes high luminance colors more prominent. If <1,
            makes low luminance colors more prominent. Similar to the
            `HCLWizard <http://hclwizard.org:64230/hclwizard/>`_ option.
            See `make_mapping_array` for details.
        """
        gamma1 = _notNone(gamma1, gamma)
        gamma2 = _notNone(gamma2, gamma)
        if gamma1 is not None:
            self._gamma1 = gamma1
        if gamma2 is not None:
            self._gamma2 = gamma2
        self._init()

    def updated(
            self, name=None, segmentdata=None, N=None, *,
            alpha=None, gamma=None, cyclic=None,
            clip=None, gamma1=None, gamma2=None, space=None):
        """
        Return a new colormap with relevant properties copied from this one
        if they were not provided as keyword arguments.

        Parameters
        ----------
        name : str
            The colormap name. Default is ``self.name + '_updated'``.
        segmentdata, N, alpha, clip, cyclic, gamma, gamma1, gamma2, space : \
optional
            See `PerceptuallyUniformColormap`. If not provided,
            these are copied from the current colormap.
        """
        if name is None:
            name = self.name + '_updated'
        if segmentdata is None:
            segmentdata = self._segmentdata
        if space is None:
            space = self._space
        if clip is None:
            clip = self._clip
        if gamma is not None:
            gamma1 = gamma2 = gamma
        if gamma1 is None:
            gamma1 = self._gamma1
        if gamma2 is None:
            gamma2 = self._gamma2
        if cyclic is None:
            cyclic = self._cyclic
        if N is None:
            N = self.N
        cmap = PerceptuallyUniformColormap(
            name, segmentdata, N,
            alpha=alpha, clip=clip, cyclic=cyclic,
            gamma1=gamma1, gamma2=gamma2, space=space)
        cmap._rgba_bad = self._rgba_bad
        cmap._rgba_under = self._rgba_under
        cmap._rgba_over = self._rgba_over
        return cmap


class CmapDict(dict):
    """Dictionary subclass used to replace the `matplotlib.cm.cmap_d`
    colormap dictionary. See `~CmapDict.__getitem__` and
    `~CmapDict.__setitem__` for details."""
    def __init__(self, kwargs):
        """
        Parameters
        ----------
        kwargs : dict-like
            The source dictionary.
        """
        for key, value in kwargs.items():
            if not isinstance(key, str):
                raise KeyError(f'Invalid key {key}. Must be string.')
            self.__setitem__(key, value, sort=False)
        for record in (cmaps, cycles):
            record[:] = sorted(record)

    def __delitem__(self, key):
        """Delete the item from the list records."""
        super().__delitem__(self, key)
        for record in (cmaps, cycles):
            try:
                record.remove(key)
            except ValueError:
                pass

    def __getitem__(self, key):
        """Retrieve the colormap associated with the sanitized key name. The
        key name is case insensitive. If it ends in ``'_r'``, the result of
        ``cmap.reversed()`` is returned for the colormap registered under
<<<<<<< HEAD
        the name ``key[:-2]``. Reversed diverging colormaps can be requested
=======
        the name ``cmap[:-2]``. If it ends in ``'_shifted'``, the result of
        ``cmap.shifted(180)`` is returned for the colormap registered under
        the name ``cmap[:-8]``. Reversed diverging colormaps can be requested
>>>>>>> 36bfe890
        with their "reversed" name -- for example, ``'BuRd'`` is equivalent
        to ``'RdBu_r'``."""
        key = self._sanitize_key(key, mirror=True)
        shift = (key[-8:] == '_shifted')
        if shift:
            key = key[:-8]
        reverse = (key[-2:] == '_r')
        if reverse:
            key = key[:-2]
        value = super().__getitem__(key)  # may raise keyerror
        if shift:
            if hasattr(value, 'shifted'):
                value = value.shifted(180)
            else:
                raise KeyError(
                    f'Item of type {type(value).__name__!r} '
                    'does not have shifted() method.')
        if reverse:
            if hasattr(value, 'reversed'):
                value = value.reversed()
            else:
                raise KeyError(
                    f'Item of type {type(value).__name__!r} '
                    'does not have reversed() method.')
        return value

    def __setitem__(self, key, item, sort=True):
        """Store the colormap under its lowercase name. If the colormap is
        a matplotlib `~matplotlib.colors.ListedColormap` or
        `~matplotlib.colors.LinearSegmentedColormap`, it is converted to the
        ProPlot `ListedColormap` or `LinearSegmentedColormap` subclass."""
        if isinstance(item, (ListedColormap, LinearSegmentedColormap)):
            pass
        elif isinstance(item, mcolors.LinearSegmentedColormap):
            item = LinearSegmentedColormap(
                item.name, item._segmentdata, item.N, item._gamma)
        elif isinstance(item, mcolors.ListedColormap):
            item = ListedColormap(
                item.colors, item.name, item.N)
        elif item is None:
            return
        else:
            raise ValueError(
                f'Invalid colormap {item}. Must be instance of '
                'matplotlib.colors.ListedColormap or '
                'matplotlib.colors.LinearSegmentedColormap.')
        key = self._sanitize_key(key, mirror=False)
        record = cycles if isinstance(item, ListedColormap) else cmaps
        record.append(key)
        if sort:
            record[:] = sorted(record)
        return super().__setitem__(key, item)

    def __contains__(self, item):
        """Test for membership using the sanitized colormap name."""
        try:  # by default __contains__ ignores __getitem__ overrides
            self.__getitem__(item)
            return True
        except KeyError:
            return False

    def _sanitize_key(self, key, mirror=True):
        """Return the sanitized colormap name."""
        if not isinstance(key, str):
            raise KeyError(f'Invalid key {key!r}. Key must be a string.')
        key = key.lower()
        reverse = False
        if key[-2:] == '_r':
            reverse = True
        if mirror and not super().__contains__(key):  # search for mirrored key
            key_mirror = key
            for pair in CMAPS_DIVERGING:
                try:
                    idx = pair.index(key)
                    key_mirror = pair[1 - idx]
                except (ValueError, KeyError):
                    continue
            if super().__contains__(key_mirror):
                reverse = (not reverse)
                key = key_mirror
        if reverse:
            key = key + '_r'
        return key

    def get(self, key, *args):
        """Retrieve the sanitized colormap name."""
        key = self._sanitize_key(key, mirror=True)
        return super().get(key, *args)

    def pop(self, key, *args):
        """Pop the sanitized colormap name."""
        key = self._sanitize_key(key, mirror=True)
        for record in (cmaps, cycles):
            try:
                record.remove(key)
            except ValueError:
                pass
        return super().pop(key, *args)

    def update(self, *args, **kwargs):
        """Update the dictionary with sanitized colormap names."""
        if len(args) == 1:
            kwargs.update(args[0])
        elif len(args) > 1:
            raise TypeError(
                f'update() expected at most 1 arguments, got {len(args)}.')
        for key, value in kwargs.items():
            self[key] = value


class _ColorMappingOverride(mcolors._ColorMapping):
    """Mapping whose cache attribute is a `ColorDict` dictionary."""
    def __init__(self, mapping):
        super().__init__(mapping)
        self.cache = ColorDict({})


class ColorDict(dict):
    """This class overrides the builtin matplotlib color cache, allowing
    users to draw colors from *named colormaps and color cycles* for any
    plotting command that accepts a `color` keyword arg.
    See `~ColorDict.__getitem__` for details."""
    def __getitem__(self, key):
        """
        Allows user to select colors from arbitrary named colormaps and
        color cycles.

        * For a smooth colormap, usage is e.g. ``color=('Blues', 0.8)``. The
          number is the colormap index, and must be between 0 and 1.
        * For a color cycle, usage is e.g. ``color=('colorblind', 2)``. The
          number is the list index.

        These examples work with any
        matplotlib command that accepts a `color` keyword arg.
        """
        # Matplotlib 'color' args are passed to to_rgba, which tries to read
        # directly from cache and if that fails, sanitizes input, which
        # raises error on receiving (colormap, idx) tuple. So we *have* to
        # override cache instead of color dict itself.
        rgb, alpha = key
        if (not isinstance(rgb, str) and np.iterable(rgb) and len(rgb) == 2
                and isinstance(rgb[1], Number) and isinstance(rgb[0], str)):
            try:
                cmap = mcm.cmap_d[rgb[0]]
            except (TypeError, KeyError):
                pass
            else:
                if isinstance(cmap, ListedColormap):
                    if not 0 <= rgb[1] < len(cmap.colors):
                        raise ValueError(
                            f'Color cycle sample for {rgb[0]!r} cycle must be '
                            f'between 0 and {len(cmap.colors)-1}, '
                            f'got {rgb[1]}.')
                    # draw color from the list of colors, using index
                    rgb = cmap.colors[rgb[1]]
                else:
                    if not 0 <= rgb[1] <= 1:
                        raise ValueError(
                            f'Colormap sample for {rgb[0]!r} colormap must be '
                            f'between 0 and 1, got {rgb[1]}.')
                    # interpolate color from colormap, using key in range 0-1
                    rgb = cmap(rgb[1])
                rgba = mcolors.to_rgba(rgb, alpha)
                return rgba
        return super().__getitem__((rgb, alpha))


def Colors(*args, **kwargs):
    """Pass all arguments to `Cycle` and return the list of colors from
    the cycler object."""
    cycle = Cycle(*args, **kwargs)
    return [dict_['color'] for dict_ in cycle]


def Colormap(
        *args, name=None, listmode='perceptual',
        fade=None, cycle=None,
        shift=None, cut=None, left=None, right=None, reverse=False,
        save=False, save_kw=None,
        **kwargs):
    """
    Generate or retrieve colormaps and optionally merge and manipulate
    them in a variety of ways. Used to interpret the `cmap` and `cmap_kw`
    arguments when passed to any plotting method wrapped by
    `~proplot.wrappers.cmap_changer`.

    Parameters
    ----------
    *args : colormap-spec
        Positional arguments that individually generate colormaps. If more than
        one argument is passed, the resulting colormaps are merged. Arguments
        are interpreted as follows.

        * If `~matplotlib.colors.Colormap` or a registered colormap name, the
          colormap is simply returned.
        * If a filename string with valid extension, the colormap data will
          be loaded. See `register_cmaps` and `register_cycles`.
        * If RGB tuple or color string, a `PerceptuallyUniformColormap` is
          generated with `~PerceptuallyUniformColormap.from_color`. If the
          string ends in ``'_r'``, the monochromatic map will be *reversed*,
          i.e. will go from dark to light instead of light to dark.
        * If list of RGB tuples or color strings, a
          `PerceptuallyUniformColormap` is generated with
          `~PerceptuallyUniformColormap.from_list`.
        * If dictionary containing the keys ``'hue'``, ``'saturation'``, and
          ``'luminance'``, a `PerceptuallyUniformColormap` is generated with
          `~PerceptuallyUniformColormap.from_hsl`.

    name : str, optional
        Name under which the final colormap is registered. It can then be
        reused by passing ``cmap='name'`` to plotting functions like
        `~matplotlib.axes.Axes.contourf`.
    fade : float, optional
        The maximum luminosity used when generating colormaps with
        `PerceptuallyUniformColormap.from_color`. Default is ``100`` when
        calling `Colormap` directly, and ``90`` when `Colormap` is called by
        `Cycle` (this prevents having pure white in the color cycle).

        For example, ``plot.Colormap('blue', fade=80)`` generates a blue
        colormap that fades to a pale blue with 80% luminance.
    cycle : str or list of color-spec, optional
        The registered cycle name or a list of colors used to interpret cycle
        color strings like ``'C0'`` and ``'C2'`` when generating colormaps
        with `PerceptuallyUniformColormap.from_color`. Default is colors
        from the currently active property cycler.

        For example, ``plot.Colormap('C0', 'C1', 'C2', cycle='538')``
        generates a colormap using colors from the ``'538'`` color cycle.
    listmode : {'perceptual', 'linear', 'listed'}, optional
        Controls how colormaps are generated when you input list(s) of colors.
        If ``'perceptual'``, a `PerceptuallyUniformColormap` is generated with
        `PerceptuallyUniformColormap.from_list`. If ``'linear'``,
        a `~matplotlib.colors.LinearSegmentedColormap` is generated with
        `~matplotlib.colors.LinearSegmentedColormap.from_list`. If
        ``'listed'``, the `~matplotlib.colors.ListedColormap` is generated.

        Default is ``'perceptual'`` when calling `Colormap` directly, and
        ``'listed'`` when `Colormap` is called by `Cycle`.
    cut : float, optional
        Passed to `LinearSegmentedColormap.punched`.
        This applies to the final *merged* colormap.
    left, right : float, optional
        Passed to `LinearSegmentedColormap.truncated` or
        `ListedColormap.truncated`. These apply to *each colormap*
        individually.
    reverse : bool, optional
        Passed to `LinearSegmentedColormap.reversed` or
        `ListedColormap.reversed`. This applies to *each colormap*
        individually.
    shift : float, optional
        Passed to `LinearSegmentedColormap.shifted` or
        `ListedColormap.shifted`. This applies to the final *merged* colormap.
    save : bool, optional
        Whether to call the colormap save method, i.e.
        `LinearSegmentedColormap.save` or
        `ListedColormap.save`.
    save_kw : dict-like, optional
        Ignored if `save` is ``False``. Passed to the colormap save method,
        i.e. `LinearSegmentedColormap.save` or
        `ListedColormap.save`.
    **kwargs
        Passed to `LinearSegmentedColormap.concatenate` or
        `ListedColormap.concatenate`. Each of these functions accepts
        arbitrary colormap settings.

    Returns
    -------
    `~matplotlib.colors.Colormap`
        A `~matplotlib.colors.LinearSegmentedColormap` or
        `~matplotlib.colors.ListedColormap` instance.
    """
    # Initial stuff
    # TODO: Play with using "qualitative" colormaps in realistic examples,
    # how to make colormaps cyclic.
    if not args:
        raise ValueError(
            f'Colormap() requires at least one positional argument.')
    if listmode not in ('listed', 'linear', 'perceptual'):
        raise ValueError(
            f'Invalid listmode={listmode!r}. Options are: '
            "'listed', 'linear', 'perceptual'.")
    tmp = '_no_name'
    cmaps = []
    for i, cmap in enumerate(args):
        # Load registered colormaps and maps on file
        # TODO: Document how 'listmode' also affects loaded files
        if isinstance(cmap, str):
            if '.' in cmap:
                if os.path.isfile(os.path.expanduser(cmap)):
                    if listmode == 'listed':
                        cmap = ListedColormap.from_file(cmap)
                    else:
                        cmap = LinearSegmentedColormap.from_file(cmap)
                else:
                    raise FileNotFoundError(
                        f'Colormap or cycle file {cmap!r} not found.')
            else:
                try:
                    cmap = mcm.cmap_d[cmap]
                except KeyError:
                    pass
        # Convert matplotlib colormaps to subclasses
        if isinstance(cmap, (ListedColormap, LinearSegmentedColormap)):
            pass
        elif isinstance(cmap, mcolors.LinearSegmentedColormap):
            cmap = LinearSegmentedColormap(
                cmap.name, cmap._segmentdata, cmap.N, cmap._gamma)
        elif isinstance(cmap, mcolors.ListedColormap):
            cmap = ListedColormap(
                cmap.colors, cmap.name, cmap.N)
        # Dictionary of hue/sat/luminance values or 2-tuples representing
        # linear transition
        elif isinstance(cmap, dict):
            cmap = PerceptuallyUniformColormap.from_hsl(tmp, **cmap)
        # List of color tuples or color strings, i.e. iterable of iterables
        elif (not isinstance(cmap, str) and np.iterable(cmap)
              and all(np.iterable(color) for color in cmap)):
            try:
                colors = [to_rgb(color, cycle=cycle, alpha=True)
                          for color in cmap]
            except (ValueError, TypeError):
                raise ValueError(f'Invalid color(s) in list {cmap!r}.')
            if listmode == 'listed':
                cmap = ListedColormap(colors, tmp)
            elif listmode == 'linear':
                cmap = LinearSegmentedColormap.from_list(tmp, colors)
            else:
                cmap = PerceptuallyUniformColormap.from_list(tmp, colors)
        # Monochrome colormap from input color
        else:
            ireverse = (isinstance(cmap, str) and cmap[-2:] == '_r')
            if ireverse:
                cmap = cmap[:-2]
            try:
                color = to_rgb(cmap, cycle=cycle, alpha=True)
            except (ValueError, TypeError):
                msg = f'Invalid cmap, cycle, or color {cmap!r}.'
                if isinstance(cmap, str):
                    msg += (
                        f'\nValid cmap and cycle names: '
                        + ', '.join(map(repr, sorted(mcm.cmap_d))) + '.'
                        f'\nValid color names: '
                        + ', '.join(map(repr, sorted(
                            mcolors.colorConverter.colors))) + '.')
                raise ValueError(msg)
            cmap = PerceptuallyUniformColormap.from_color(tmp, color, fade)
            if ireverse:
                cmap = cmap.reversed()

        # Cut the edges and/or reverse the map
        if left is not None or right is not None:
            cmap = cmap.truncated(left, right)
        if reverse:
            cmap = cmap.reversed()
        cmaps.append(cmap)

    # Merge the result of this arbitrary user input
    if len(cmaps) > 1:  # more than one map?
        cmap = cmaps[0].concatenate(*cmaps[1:], **kwargs)
    elif kwargs:  # modify any props?
        cmap = cmaps[0].updated(**kwargs)

    # Cut the center and roate the colormap
    if cut is not None:
        cmap = cmap.punched(cut)
    if shift is not None:
        cmap = cmap.shifted(shift)

    # Initialize
    if not cmap._isinit:
        cmap._init()

    # Register and save the colormap
    if name is None:
        name = cmap.name  # may have been modified by e.g. .shifted()
    else:
        cmap.name = name
    mcm.cmap_d[name] = cmap
    if save:
        save_kw = save_kw or {}
        cmap.save(**save_kw)
    return cmap


def Cycle(
        *args, N=None, name=None,
        marker=None, alpha=None, dashes=None, linestyle=None, linewidth=None,
        markersize=None, markeredgewidth=None,
        markeredgecolor=None, markerfacecolor=None,
        save=False, save_kw=None,
        **kwargs):
    """
    Generate and merge `~cycler.Cycler` instances in a variety of ways.
    Used to interpret the `cycle` and `cycle_kw` arguments when passed to
    any plotting method wrapped by
    `~proplot.wrappers.cycle_changer`.

    If you just want a list of colors instead of a `~cycler.Cycler` instance,
    use the `colors` function. If you want a `~cycler.Cycler` instance that
    imposes black as the default color and cycles through properties like
    ``linestyle`` instead, call this function without any positional arguments.

    Parameters
    ----------
    *args : colormap-spec or cycle-spec, optional
        Positional arguments control the *colors* in the `~cycler.Cycler`
        object. If more than one argument is passed, the resulting cycles are
        merged. Arguments are interpreted as follows.

        * If `~cycler.Cycler`, nothing more
          is done.
        * If list of RGB tuples or color strings, these
          colors are used.
        * If `~matplotlib.colors.ListedColormap`, colors from the ``colors``
          attribute are used.
        * If string color cycle name, that `~matplotlib.colors.ListedColormap`
          is looked up and its ``colors`` attribute is used. See `cycles`.
        * Otherwise, the argument is passed to `Colormap`, and colors
          from the resulting `~matplotlib.colors.LinearSegmentedColormap`
          are used. See the `N` argument.

        If the last positional argument is numeric, it is used for the `N`
        keyword argument.
    N : float or list of float, optional
        For `~matplotlib.colors.ListedColormap`\ s, this is the number of
        colors to select. For example, ``Cycle('538', 4)`` returns the first 4
        colors of the ``'538'`` color cycle.

        For `~matplotlib.colors.LinearSegmentedColormap`\ s, this is either
        a *list of sample coordinates used to draw colors from the map, or an
        integer number of colors to draw. If the latter, the sample coordinates
        are ``np.linspace(0, 1, N)``. For example, ``Cycle('Reds', 5)``
        divides the ``'Reds'`` colormap into five evenly spaced colors.
    name : str, optional
        Name of the resulting `~matplotlib.colors.ListedColormap` used to
        register the color cycle. Default name is ``'no_name'``.
    marker, alpha, dashes, linestyle, linewidth, markersize, markeredgewidth, markeredgecolor, markerfacecolor : list of specs, optional
        Lists of `~matplotlib.lines.Line2D` properties that can be added to
        the `~cycler.Cycler` instance. If the lists have unequal length, they
        will be filled to match the length of the longest list.  See
        `~matplotlib.axes.Axes.set_prop_cycle` for more info on cyclers.
        Also see the `line style reference \
<https://matplotlib.org/gallery/lines_bars_and_markers/line_styles_reference.html>`__,
        the `marker reference \
<https://matplotlib.org/3.1.0/gallery/lines_bars_and_markers/marker_reference.html>`__,
        and the `custom dashes reference \
<https://matplotlib.org/3.1.0/gallery/lines_bars_and_markers/line_demo_dash_control.html>`__.
    save : bool, optional
        Whether to save the `ListedColormap` associated with this cycle.
        See `ListedColormap.save`.
    save_kw : dict-like, optional
        Ignored if `save` is ``False``. Passed to `ListedColormap.save`
        for the `ListedColormap` associated with this cycle.
    **kwargs
        Passed to `Colormap` when the input is not already a `~cycler.Cycler`
        instance.

    Returns
    -------
    `~cycler.Cycler`
        A cycler instance that can be passed to
        `~matplotlib.axes.Axes.set_prop_cycle`.
    """  # noqa
    # Add properties
    props = {}
    nprops = 0
    for key, value in (
        ('marker', marker),
        ('alpha', alpha),
        ('dashes', dashes),
        ('linestyle', linestyle),
        ('linewidth', linewidth),
        ('markersize', markersize),
        ('markeredgewidth', markeredgewidth),
        ('markeredgecolor', markeredgecolor),
        ('markerfacecolor', markerfacecolor),
    ):
        if value is not None:
            if isinstance(value, str) or not np.iterable(value):
                raise ValueError(
                    f'Invalid {key!r} property {value!r}. '
                    f'Must be list or tuple of properties.')
            nprops = max(nprops, len(value))
            props[key] = [*value]  # ensure mutable list
    # If args is non-empty, means we want color cycle; otherwise is always
    # black
    if not args:
        props['color'] = ['k']  # ensures property cycler is non empty
        if kwargs:
            _warn_proplot(f'Ignoring Cycle() keyword arg(s) {kwargs}.')
    # Merge cycler objects
    elif all(isinstance(arg, cycler.Cycler) for arg in args):
        if kwargs:
            _warn_proplot(f'Ignoring Cycle() keyword arg(s) {kwargs}.')
        if len(args) == 1:
            return args[0]
        else:
            props = {}
            for arg in args:
                for key, value in arg.by_key():
                    if key not in props:
                        props[key] = []
                    props[key].extend([*value])
            return cycler.cycler(**props)
    # Build and register a ListedColormap
    else:
        # Collect samples
        if args and isinstance(args[-1], Number):
            # means we want to sample existing colormaps or cycles
            args, N = args[:-1], args[-1]
        kwargs.setdefault('fade', 90)
        kwargs.setdefault('listmode', 'listed')
        cmap = Colormap(*args, **kwargs)  # the cmap object itself
        if isinstance(cmap, ListedColormap):
            colors = cmap.colors[:N]  # if N is None, does nothing
        else:
            N = _notNone(N, 10)
            if isinstance(N, Integral):
                x = np.linspace(0, 1, N)  # from edge to edge
            elif np.iterable(N) and all(
                    isinstance(item, Number) for item in N):
                x = np.array(N)
            else:
                raise ValueError(f'Invalid samples {N!r}.')
            N = len(x)
            colors = cmap(x)

        # Register and save the samples as a ListedColormap
        name = name or '_no_name'
        cmap = ListedColormap(colors, name=name, N=N)
        mcm.cmap_d[name] = cmap
        if save:
            save_kw = save_kw or {}
            cmap.save(**save_kw)

        # Add to property dict
        nprops = max(nprops, len(colors))
        props['color'] = [tuple(color) if not isinstance(color, str) else color
                          for color in cmap.colors]  # save the tupled version!

    # Build cycler, make sure lengths are the same
    for key, value in props.items():
        if len(value) < nprops:
            value[:] = [value[i % len(value)] for i in range(
                nprops)]  # make loop double back
    cycle = cycler.cycler(**props)
    cycle.name = name
    return cycle


def Norm(norm, levels=None, **kwargs):
    """
    Return an arbitrary `~matplotlib.colors.Normalize` instance.
    Used to interpret the `norm` and `norm_kw` arguments when passed to any
    plotting method wrapped by `~proplot.wrappers.cmap_changer`.

    Parameters
    ----------
    norm : str or `~matplotlib.colors.Normalize`
        Key name for the normalizer. The recognized normalizer key names
        are as follows.

        ===============================  ===============================
        Key(s)                           Class
        ===============================  ===============================
        ``'midpoint'``, ``'zero'``       `MidpointNorm`
        ``'segments'``, ``'segmented'``  `LinearSegmentedNorm`
        ``'none'``, ``'null'``           `~matplotlib.colors.NoNorm`
        ``'linear'``                     `~matplotlib.colors.Normalize`
        ``'log'``                        `~matplotlib.colors.LogNorm`
        ``'power'``                      `~matplotlib.colors.PowerNorm`
        ``'symlog'``                     `~matplotlib.colors.SymLogNorm`
        ===============================  ===============================

    levels : array-like, optional
        Level *edges*, passed to `LinearSegmentedNorm` or used to determine
        the `vmin` and `vmax` arguments for `MidpointNorm`.
    **kwargs
        Passed to the `~matplotlib.colors.Normalize` initializer.
        See `this tutorial \
<https://matplotlib.org/tutorials/colors/colormapnorms.html>`__
        for more info.

    Returns
    -------
    `~matplotlib.colors.Normalize`
        A `~matplotlib.colors.Normalize` instance.
    """
    if isinstance(norm, mcolors.Normalize):
        return norm
    if isinstance(norm, str):
        # Get class
        norm_out = normalizers.get(norm, None)
        if norm_out is None:
            raise ValueError(
                f'Unknown normalizer {norm!r}. Options are: '
                + ', '.join(map(repr, normalizers.keys())) + '.')
        # Instantiate class
        if norm_out is LinearSegmentedNorm:
            if not np.iterable(levels):
                raise ValueError(
                    f'Need levels for normalizer {norm!r}. '
                    'Received levels={levels!r}.')
            kwargs.update({'levels': levels})
        norm_out = norm_out(**kwargs)  # initialize
    else:
        raise ValueError(f'Unknown norm {norm_out!r}.')
    return norm_out


class BinNorm(mcolors.BoundaryNorm):
    """
    This normalizer is used for all colormap plots. It can be thought of as a
    "meta-normalizer": It first scales the data according to any
    arbitrary `~matplotlib.colors.Normalize` class, then maps the normalized
    values ranging from 0-1 into **discrete** levels.

    Consider input levels of ``[0, 3, 6, 9, 12, 15]``. The algorithm is
    as follows.

    1. `levels` are normalized according to the input normalizer `norm`.
       If it is ``None``, they are not changed. Possible normalizers include
       `~matplotlib.colors.LogNorm`, which makes color transitions linear in
       the logarithm of the value, or `LinearSegmentedNorm`, which makes
       color transitions linear in the **index** of the level array.
    2. Possible colormap coordinates, corresponding to bins delimited by the
       normalized `levels` array, are calculated.  In this case, the bin
       centers are simply ``[1.5, 4.5, 7.5, 10.5, 13.5]``, which gives us
       normalized colormap coordinates of ``[0, 0.25, 0.5, 0.75, 1]``.
    3. Out-of-bounds coordinates are added. These depend on the value of the
       `extend` keyword argument. For `extend` equal to ``'neither'``,
       the coordinates including out-of-bounds values are
       ``[0, 0, 0.25, 0.5, 0.75, 1, 1]`` -- out-of-bounds values have the same
       color as the nearest in-bounds values. For `extend` equal to ``'both'``,
       the bins are ``[0, 0.16, 0.33, 0.5, 0.66, 0.83, 1]`` --
       out-of-bounds values are given distinct colors. This makes sure your
       colorbar always shows the **full range of colors** in the colormap.
    4. Whenever `BinNorm.__call__` is invoked, the input value normalized by
       `norm` is compared against the normalized `levels` array. Its bin index
       is determined with `numpy.searchsorted`, and its corresponding
       colormap coordinate is selected using this index.
    """
    # See this post: https://stackoverflow.com/a/48614231/4970632
    # WARNING: Must be child of BoundaryNorm. Many methods in ColorBarBase
    # test for class membership, crucially including _process_values(), which
    # if it doesn't detect BoundaryNorm will try to use BinNorm.inverse().
    def __init__(self, levels, norm=None, clip=False,
                 step=1.0, extend='neither'):
        """
        Parameters
        ----------
        levels : list of float
            The discrete data levels.
        norm : `~matplotlib.colors.Normalize`, optional
            The normalizer used to transform `levels` and all data passed
            to `BinNorm.__call__` *before* discretization.
        step : float, optional
            The intensity of the transition to out-of-bounds color, as a
            faction of the *average* step between in-bounds colors.
            Default is ``1``.
        extend : {'neither', 'both', 'min', 'max'}, optional
            Which direction colors will be extended. No matter the `extend`
            option, `BinNorm` ensures colors always extend through the
            extreme end colors.
        clip : bool, optional
            A `~matplotlib.colors.Normalize` option.

        Note
        ----
        If you are using a diverging colormap with ``extend='max'`` or
        ``extend='min'``, the center will get messed up. But that is very
        strange usage anyway... so please just don't do that :)
        """
        # Declare boundaries, vmin, vmax in True coordinates.
        # Notes:
        # * Idea is that we bin data into len(levels) discrete x-coordinates,
        #   and optionally make out-of-bounds colors the same or different
        # * Don't need to call parent __init__, this is own implementation
        #   Do need it to subclass BoundaryNorm, so ColorbarBase will detect it
        # See BoundaryNorm:
        # https://github.com/matplotlib/matplotlib/blob/master/lib/matplotlib/colors.py
        levels = np.atleast_1d(levels)
        if levels.size <= 1:
            raise ValueError('Need at least two levels.')
        elif ((levels[1:] - levels[:-1]) <= 0).any():
            raise ValueError(
                f'Levels {levels} passed to Normalize() must be '
                'monotonically increasing.')
        if extend not in ('both', 'min', 'max', 'neither'):
            raise ValueError(
                f'Unknown extend option {extend!r}. Choose from '
                '"min", "max", "both", "neither".')

        # Determine color ids for levels, i.e. position in 0-1 space
        # Length of these ids should be N + 1 -- that is, N - 1 colors
        # for values in-between levels, plus 2 colors for out-of-bounds.
        # * For same out-of-bounds colors, looks like [0, 0, ..., 1, 1]
        # * For unique out-of-bounds colors, looks like [0, X, ..., 1 - X, 1]
        #   where the offset X equals step/len(levels).
        # First get coordinates
        if not norm:
            # WARNING: Normalization to 0-1 must always take place first,
            # required by colorbar_factory ticks manager.
            norm = mcolors.Normalize()
        elif not isinstance(norm, mcolors.Normalize):
            raise ValueError(
                'Normalizer must be matplotlib.colors.Normalize, '
                f'got {type(norm)}.')
        elif isinstance(norm, mcolors.BoundaryNorm):
            raise ValueError(
                f'Normalizer cannot be an instance of '
                'matplotlib.colors.BoundaryNorm.')
        x_b = norm(levels)
        x_m = (x_b[1:] + x_b[:-1]) / 2  # get level centers after norm scaling
        y = (x_m - x_m.min()) / (x_m.max() - x_m.min())
        if isinstance(y, ma.core.MaskedArray):
            y = y.filled(np.nan)
        y = y[np.isfinite(y)]
        # Account for out of bounds colors
        # WARNING: For some reason must clip manually for LogNorm, or
        # end up with unpredictable fill value, weird "out-of-bounds" colors
        offset = 0
        scale = 1
        eps = step / (y.size - 1)
        # eps = step/levels.size
        if extend in ('min', 'both'):
            offset = eps
            scale -= eps
        if extend in ('max', 'both'):
            scale -= eps
        # insert '0' (arg 3) before index '0' (arg 2)
        y = np.concatenate(([0], offset + scale * y, [1]))
        self._norm = norm
        self._x_b = x_b
        self._y = y
        if isinstance(norm, mcolors.LogNorm):
            self._norm_clip = (5e-249, None)
        else:
            self._norm_clip = None

        # Add builtin properties
        # NOTE: Are vmin/vmax even used?
        self.boundaries = levels
        self.vmin = levels.min()
        self.vmax = levels.max()
        self.clip = clip
        self.N = levels.size

    def __call__(self, xq, clip=None):
        """Normalize data values to 0-1."""
        # Follow example of LinearSegmentedNorm, but perform no interpolation,
        # just use searchsorted to bin the data.
        norm_clip = self._norm_clip
        if norm_clip:
            xq = np.clip(xq, *norm_clip)
        xq = self._norm(xq)
        # which x-bin does each point in xq belong to?
        yq = self._y[np.searchsorted(self._x_b, xq)]
        mask = ma.getmaskarray(xq)
        return ma.array(yq, mask=mask)

    def inverse(self, yq):
        """Raise an error. Inversion after discretization is impossible."""
        raise RuntimeError('BinNorm is not invertible.')


class LinearSegmentedNorm(mcolors.Normalize):
    """
    This is the default normalizer paired with `BinNorm` whenever `levels`
    are non-linearly spaced. The normalized value is linear with respect to
    its average index in the `levels` vector, allowing uniform color
    transitions across arbitrarily spaced monotonically increasing values.

    It accomplishes this following the example of the
    `~matplotlib.colors.LinearSegmentedColormap` source code, by performing
    efficient, vectorized linear interpolation between the provided boundary
    levels.

    Can be used by passing ``norm='segmented'`` or ``norm='segments'`` to any
    command accepting ``cmap``. The default midpoint is zero.
    """

    def __init__(self, levels, vmin=None, vmax=None, **kwargs):
        """
        Parameters
        ----------
        levels : list of float
            The discrete data levels.
        vmin, vmax : None
            Ignored, because `vmin` and `vmax` are set to the minimum and
            maximum of `levels`.
        **kwargs
            Passed to `~matplotlib.colors.Normalize`.
        """
        levels = np.atleast_1d(levels)
        if levels.size <= 1:
            raise ValueError('Need at least two levels.')
        elif ((levels[1:] - levels[:-1]) <= 0).any():
            raise ValueError(
                f'Levels {levels} passed to LinearSegmentedNorm must be '
                'monotonically increasing.')
        vmin, vmax = levels.min(), levels.max()
        super().__init__(vmin, vmax, **kwargs)  # second level superclass
        self._x = levels
        self._y = np.linspace(0, 1, len(levels))

    def __call__(self, xq, clip=None):
        """Normalize the data values to 0-1. Inverse
        of `~LinearSegmentedNorm.inverse`."""
        # Follow example of make_mapping_array for efficient, vectorized
        # linear interpolation across multiple segments.
        # * Normal test puts values at a[i] if a[i-1] < v <= a[i]; for
        #   left-most data, satisfy a[0] <= v <= a[1]
        # * searchsorted gives where xq[i] must be inserted so it is larger
        #   than x[ind[i]-1] but smaller than x[ind[i]]
        x = self._x  # from arbitrarily spaced monotonic levels
        y = self._y  # to linear range 0-1
        xq = np.atleast_1d(xq)
        ind = np.searchsorted(x, xq)
        ind[ind == 0] = 1
        ind[ind == len(x)] = len(x) - 1
        distance = (xq - x[ind - 1]) / (x[ind] - x[ind - 1])
        yq = distance * (y[ind] - y[ind - 1]) + y[ind - 1]
        mask = ma.getmaskarray(xq)
        return ma.array(yq, mask=mask)

    def inverse(self, yq):
        """Inverse operation of `~LinearSegmentedNorm.__call__`."""
        x = self._x
        y = self._y
        yq = np.atleast_1d(yq)
        ind = np.searchsorted(y, yq)
        ind[ind == 0] = 1
        ind[ind == len(y)] = len(y) - 1
        distance = (yq - y[ind - 1]) / (y[ind] - y[ind - 1])
        xq = distance * (x[ind] - x[ind - 1]) + x[ind - 1]
        mask = ma.getmaskarray(yq)
        return ma.array(xq, mask=mask)


class MidpointNorm(mcolors.Normalize):
    """
    Ensures a "midpoint" always lies at the central colormap color.
    Can be used by passing ``norm='midpoint'`` to any command accepting
    ``cmap``. The default midpoint is zero.
    """

    def __init__(self, midpoint=0, vmin=None, vmax=None, clip=None):
        """
        Parameters
        ----------
        midpoint : float, optional
            The midpoint, or the data value corresponding to the normalized
            value ``0.5`` -- halfway down the colormap.
        vmin, vmax, clip
            The minimum and maximum data values, and the clipping setting.
            Passed to `~matplotlib.colors.Normalize`.
        """
        # Bigger numbers are too one-sided
        super().__init__(vmin, vmax, clip)
        self._midpoint = midpoint

    def __call__(self, xq, clip=None):
        """Normalize data values to 0-1. Inverse of `~MidpointNorm.inverse`."""
        # Get middle point in 0-1 coords, and value
        # Notes:
        # * Look up these three values in case vmin/vmax changed; this is
        #   a more general normalizer than the others. Others are 'parent'
        #   normalizers, meant to be static more or less.
        # * searchsorted gives where xq[i] must be inserted so it is larger
        #   than x[ind[i]-1] but smaller than x[ind[i]]
        #   x, y = [self.vmin, self._midpoint, self.vmax], [0, 0.5, 1]
        if self.vmin >= self._midpoint or self.vmax <= self._midpoint:
            raise ValueError(
                f'Midpoint {self._midpoint} outside of vmin {self.vmin} '
                f'and vmax {self.vmax}.')
        x = np.array([self.vmin, self._midpoint, self.vmax])
        y = np.array([0, 0.5, 1])
        xq = np.atleast_1d(xq)
        ind = np.searchsorted(x, xq)
        ind[ind == 0] = 1  # in this case will get normed value <0
        # in this case, will get normed value >0
        ind[ind == len(x)] = len(x) - 1
        distance = (xq - x[ind - 1]) / (x[ind] - x[ind - 1])
        yq = distance * (y[ind] - y[ind - 1]) + y[ind - 1]
        mask = ma.getmaskarray(xq)
        return ma.array(yq, mask=mask)

    def inverse(self, yq, clip=None):
        """Inverse operation of `~MidpointNorm.__call__`."""
        # Invert the above
        # x, y = [self.vmin, self._midpoint, self.vmax], [0, 0.5, 1]
        # return ma.masked_array(np.interp(yq, y, x))
        # Performs inverse operation of __call__
        x = np.array([self.vmin, self._midpoint, self.vmax])
        y = np.array([0, 0.5, 1])
        yq = np.atleast_1d(yq)
        ind = np.searchsorted(y, yq)
        ind[ind == 0] = 1
        ind[ind == len(y)] = len(y) - 1
        distance = (yq - y[ind - 1]) / (y[ind] - y[ind - 1])
        xq = distance * (x[ind] - x[ind - 1]) + x[ind - 1]
        mask = ma.getmaskarray(yq)
        return ma.array(xq, mask=mask)


def _get_data_paths(dirname):
    """Return the data directory paths."""
    # Home configuration
    paths = []
    ipath = os.path.join(os.path.expanduser('~'), '.proplot', dirname)
    if os.path.exists(ipath) and ipath not in paths:
        paths.insert(0, ipath)
    # Global configuration
    ipath = os.path.join(os.path.dirname(__file__), dirname)
    if ipath not in paths:
        paths.insert(0, ipath)
    return paths


def _from_file(filename, listed=False):
    """Read generalized colormap and color cycle files."""
    filename = os.path.expanduser(filename)
    if os.path.isdir(filename):  # no warning
        return

    # Directly read segmentdata json file
    # NOTE: This is special case! Immediately return name and cmap
    N = rcParams['image.lut']
    name, ext = os.path.splitext(os.path.basename(filename))
    ext = ext[1:]
    cmap = None
    if ext == 'json':
        with open(filename, 'r') as f:
            data = json.load(f)
        kw = {}
        for key in ('cyclic', 'gamma', 'gamma1', 'gamma2', 'space'):
            kw[key] = data.pop(key, None)
        if 'red' in data:
            cmap = LinearSegmentedColormap(name, data, N=N)
        else:
            cmap = PerceptuallyUniformColormap(name, data, N=N, **kw)
        if name[-2:] == '_r':
            cmap = cmap.reversed(name[:-2])

    # Read .rgb, .rgba, .xrgb, and .xrgba files
    elif ext in ('txt', 'rgb', 'xrgb', 'rgba', 'xrgba'):
        # Load
        # NOTE: This appears to be biggest import time bottleneck! Increases
        # time from 0.05s to 0.2s, with numpy loadtxt or with this regex thing.
        delim = re.compile(r'[,\s]+')
        data = [delim.split(line.strip())
                for line in open(filename).readlines() if line.strip()]
        try:
            data = [[float(num) for num in line] for line in data]
        except ValueError:
            _warn_proplot(
                f'Failed to load {filename!r}. Expected a table of comma '
                'or space-separated values.')
            return None, None
        # Build x-coordinates and standardize shape
        data = np.array(data)
        if data.shape[1] != len(ext):
            _warn_proplot(
                f'Failed to load {filename!r}. Got {data.shape[1]} columns, '
                f'but expected {len(ext)}.')
            return None, None
        if ext[0] != 'x':  # i.e. no x-coordinates specified explicitly
            x = np.linspace(0, 1, data.shape[0])
        else:
            x, data = data[:, 0], data[:, 1:]

    # Load XML files created with scivizcolor
    # Adapted from script found here:
    # https://sciviscolor.org/matlab-matplotlib-pv44/
    elif ext == 'xml':
        try:
            doc = ElementTree.parse(filename)
        except IOError:
            _warn_proplot(f'Failed to load {filename!r}.')
            return
        x, data = [], []
        for s in doc.getroot().findall('.//Point'):
            # Verify keys
            if any(key not in s.attrib for key in 'xrgb'):
                _warn_proplot(
                    f'Failed to load {filename!r}. Missing an x, r, g, or b '
                    'specification inside one or more <Point> tags.')
                return
            # Get data
            color = []
            for key in 'rgbao':  # o for opacity
                if key not in s.attrib:
                    continue
                color.append(float(s.attrib[key]))
            x.append(float(s.attrib['x']))
            data.append(color)
        # Convert to array
        if not all(len(data[0]) == len(color) and len(
                color) in (3, 4) for color in data):
            _warn_proplot(
                f'Failed to load {filename!r}. Unexpected number of channels '
                'or mixed channels across <Point> tags.')
            return

    # Read hex strings
    elif ext == 'hex':
        # Read arbitrary format
        string = open(filename).read()  # into single string
        data = re.findall('#[0-9a-fA-F]{6}', string)  # list of strings
        if len(data) < 2:
            _warn_proplot(
                f'Failed to load {filename!r}. No hex strings found.')
            return
        # Convert to array
        x = np.linspace(0, 1, len(data))
        data = [to_rgb(color) for color in data]
    else:
        _warn_proplot(
            f'Colormap or cycle file {filename!r} has unknown extension.')
        return

    # Standardize and reverse if necessary to cmap
    # TODO: Document the fact that filenames ending in _r return a reversed
    # version of the colormap stored in that file.
    if not cmap:
        x, data = np.array(x), np.array(data)
        # for some reason, some aren't in 0-1 range
        x = (x - x.min()) / (x.max() - x.min())
        if (data > 2).any():  # from 0-255 to 0-1
            data = data / 255
        if name[-2:] == '_r':
            name = name[:-2]
            data = data[::-1, :]
            x = 1 - x[::-1]
        if listed:
            cmap = ListedColormap(data, name, N=len(data))
        else:
            data = [(x, color) for x, color in zip(x, data)]
            cmap = LinearSegmentedColormap.from_list(name, data, N=N)

    # Return colormap or data
    return cmap


@_timer
def register_cmaps():
    """
<<<<<<< HEAD
    Register colormaps packaged with ProPlot or saved to the
    ``~/.proplot/cmaps`` folder. This is called on import. Maps are registered
    according to their filenames -- for example, ``name.xyz`` will be
    registered as ``'name'``.

    For a table of valid extensions, see `LinearSegmentedColormap.from_file`.
    To visualize the registered colormaps, use `show_cmaps`.
    """
    for i, path in enumerate(_get_data_paths('cmaps')):
=======
    Add colormaps packaged with ProPlot or saved to the ``~/.proplot/cmaps``
    folder. This is called on import. Maps are registered according to their
    filenames -- for example, ``name.xyz`` will be registered as ``'name'``.

    This is called on import. Use `show_cmaps` to generate a table of the
    registered colormaps. Valid extensions are described in the below table.

    =====================  =============================================================================================================================================================================================================
    Extension              Description
    =====================  =============================================================================================================================================================================================================
    ``.hex``               List of HEX strings in any format (comma-separated, separate lines, with double quotes... anything goes).
    ``.xml``               XML files with ``<Point .../>`` entries specifying ``x``, ``r``, ``g``, ``b``, and optionally, ``a`` values, where ``x`` is the colormap coordinate and the rest are the RGB and opacity (or "alpha") values.
    ``.rgb``               3-column table delimited by commas or consecutive spaces, each column indicating red, blue and green color values.
    ``.xrgb``              As with ``.rgb``, but with 4 columns. The first column indicates the colormap coordinate.
    ``.rgba``, ``.xrgba``  As with ``.rgb``, ``.xrgb``, but with a trailing opacity (or "alpha") column.
    =====================  =============================================================================================================================================================================================================
    """  # noqa
    # Turn original matplotlib maps from ListedColormaps
    # to LinearSegmentedColormaps. It makes zero sense to me that they are
    # stored as ListedColormaps.
    for name in CMAPS_CATEGORIES['Matplotlib originals']:
        if name == 'twilight_shifted':  # CmapDict does this automatically
            mcm.cmap_d.pop(name, None)
        else:
            cmap = mcm.cmap_d.get(name, None)
            if isinstance(cmap, ListedColormap):
                mcm.cmap_d[name] = LinearSegmentedColormap.from_list(
                    name, cmap.colors, cyclic=(name == 'twilight'))

    # Misc tasks
    # to be consistent with registered color names (also 'Murica)
    cmap = mcm.cmap_d.pop('Greys', None)
    if cmap is not None:
        mcm.cmap_d['Grays'] = cmap
    for name in ('Spectral',):
        mcm.cmap_d[name] = mcm.cmap_d[name].reversed(
            name=name)  # make spectral go from 'cold' to 'hot'

    # Remove gross cmaps (strong-arm user into using the better ones)
    for name in CMAPS_DELETE:
        mcm.cmap_d.pop(name, None)

    # Add colormaps from ProPlot and user directories
    for path in _get_data_paths('cmaps'):
>>>>>>> 36bfe890
        for filename in sorted(glob.glob(os.path.join(path, '*'))):
            cmap = LinearSegmentedColormap.from_file(filename)
            if not cmap:
                continue
            if i == 0 and cmap.name.lower() in ('phase', 'graycycle'):
                cmap._cyclic = True
            mcm.cmap_d[cmap.name] = cmap


@_timer
def register_cycles():
    """
    Register color cycles packaged with ProPlot or saved to the
    ``~/.proplot/cycles`` folder. This is called on import. Cycles are
    registered according to their filenames -- for example, ``name.hex`` will
    be registered under the name ``'name'`` as a
    `~matplotlib.colors.ListedColormap` map (see `Cycle` for details).

    For a table of valid extensions, see `ListedColormap.from_file`.
    To visualize the registered colormaps, use `show_cmaps`.
    """
    for path in _get_data_paths('cycles'):
        for filename in sorted(glob.glob(os.path.join(path, '*'))):
            cmap = ListedColormap.from_file(filename)
            if not cmap:
                continue
            if isinstance(cmap, LinearSegmentedColormap):
                cmap = ListedColormap(colors(cmap), name=cmap.name)
            mcm.cmap_d[cmap.name] = cmap
            cycles.append(cmap.name)


@_timer
def register_colors(nmax=np.inf):
    """
    Add color names packaged with ProPlot or saved to the ``~/.proplot/colors``
    folder. ProPlot loads the crowd-sourced XKCD color
    name database, Crayola crayon color database, and any user input
    files, then filters them to be "perceptually distinct" in the HCL
    colorspace. Files must just have one line per color in the format
    ``name : hex``. Whitespace is ignored.

    This is called on import. Use `show_colors` to generate a table of the
    resulting colors.
    """
    # Reset native colors dictionary and add some default groups
    # Add in CSS4 so no surprises for user, but we will not encourage this
    # usage and will omit CSS4 colors from the demo table.
    colors.clear()
    base = {}
    base.update(mcolors.BASE_COLORS)
    base.update(BASE_COLORS)  # full names
    mcolors.colorConverter.colors.clear()  # clean out!
    mcolors.colorConverter.cache.clear()  # clean out!
    for name, dict_ in (('base', base), ('css', mcolors.CSS4_COLORS)):
        mcolors.colorConverter.colors.update(dict_)
        colors[name] = sorted(dict_)

    # Load colors from file and get their HCL values
    dicts = {}
    seen = {*base}  # never overwrite base names, e.g. 'blue' and 'b'!
    hcls = []
    data = []
    for path in _get_data_paths('colors'):
        for file in sorted(glob.glob(os.path.join(path, '*.txt')))[::-1]:
            cat, _ = os.path.splitext(os.path.basename(file))
            with open(file, 'r') as f:
                pairs = [tuple(item.strip() for item in line.split(':'))
                         for line in f.readlines() if line.strip()]
            if not all(len(pair) == 2 for pair in pairs):
                raise RuntimeError(
                    f'Invalid color names file {file!r}. '
                    f'Every line must be formatted as "name: color".')

            # Add all open colors
            if cat == 'open':
                dict_ = {name: color for name, color in pairs}
                mcolors.colorConverter.colors.update(dict_)
                colors['open'] = sorted(dict_)
                continue

            # Filter remaining colors to unique ones
            j = 0
            if cat not in dicts:
                dicts[cat] = {}
            for name, color in pairs:  # is list of name, color tuples
                j += 1
                if j > nmax:  # e.g. for xkcd colors
                    break
                for regex, sub in FILTER_TRANS:
                    name = regex.sub(sub, name)
                if name in seen or FILTER_IGNORE.search(name):
                    continue
                seen.add(name)
                hcls.append(to_xyz(color, space=FILTER_SPACE_NAME))
                data.append((cat, name, color))  # category name pair

    # Remove colors that are 'too similar' by rounding to the nearest n units
    # WARNING: Unique axis argument requires numpy version >=1.13
    hcls = np.array(hcls)
    if hcls.size > 0:
        hcls = hcls / np.array([360, 100, 100])
        hcls = np.round(hcls / FILTER_SPACE_THRESH).astype(np.int64)
        _, idxs, _ = np.unique(
            hcls, return_index=True, return_counts=True, axis=0)
        for idx, (cat, name, color) in enumerate(data):
            if name in FILTER_OVERRIDE or idx in idxs:
                dicts[cat][name] = color
        for cat, dict_ in dicts.items():
            mcolors.colorConverter.colors.update(dict_)
            colors[cat] = sorted(dict_)


@_timer
def register_fonts():
    """Add fonts packaged with ProPlot or saved to the ``~/.proplot/fonts``
    folder, if they are not already added. Detects ``.ttf`` and ``.otf`` files
    -- see `this link \
<https://gree2.github.io/python/2015/04/27/python-change-matplotlib-font-on-mac>`__
    for a guide on converting various other font file types to ``.ttf`` and
    ``.otf`` for use with matplotlib."""  # noqa
    # Add proplot path to TTFLIST and rebuild cache
    # NOTE: Delay font_manager import, because want to avoid rebuilding font
    # cache, which means import must come after TTFPATH added to environ!
    # Helvetica:
    # https://olgabotvinnik.com/blog/2012-11-15-how-to-set-helvetica-as-the-default-sans-serif-font-in/ # noqa
    # Valid styles:
    # https://matplotlib.org/api/font_manager_api.html for valid weights, styles, etc. # noqa
    # Classic fonts:
    # https://www.lifewire.com/classic-sans-serif-fonts-clean-appearance-1077406 # noqa
    # For downloading fonts: https://www.cufonfonts.com
    # Notes on getting ttf files on Mac
    # * Location in /System/Library/Font, /Library/Fonts, or ~/Library/Fonts
    # * To break down .dfont files, use fondu (homebrew download).
    #   To break down .ttc files, use dfontsplitter:
    #   https://peter.upfold.org.uk/projects/dfontsplitter
    #   To break down .bdf files made by fondu, use mkttf:
    #   https://github.com/Tblue/mkttf (requires FontForge and PoTrace)
    # * Install new fonts with "brew cask install font-<name-of-font>" after
    #   "brew tap caskroom/fonts". They appear in ~/Library/Fonts. See:
    #   https://github.com/Homebrew/homebrew-cask-fonts
    # * The .otf files work in addition to .ttf files. You can verify this by
    #   looking at plot.fonts_files_os -- it includes .otf files.
    # Notes on default files packaged in font directory:
    # * Location will be something like:
    #   /lib/python3.6/site-packages/matplotlib/mpl-data/fonts/ttf
    # * 'STIX' fonts allow different LaTeX-like math modes e.g. blackboard
    #   bold and caligraphy. See:
    #   https://matplotlib.org/gallery/text_labels_and_annotations/stix_fonts_demo.html  # noqa
    # * The 'cm'-prefix fonts seem to provide additional mathematical symbols
    #   like integrals, and italized math-mode fonts.
    # * We also have 'pdfcorefonts' in this directory, but I think since these
    #   are afm matplotlib can't use them? Don't know.
    # WARNING: Check out ttflist whenever adding new ttf files! For example,
    # realized could dump all of the Gotham-Name.ttf files instead of
    # GothamName files, and got Helvetica bug due to unrecognized 'thin' font
    # style overwriting normal one.
    # print(*[font for font in mfonts.fontManager.ttflist
    #         if 'HelveticaNeue' in font.fname], sep='\n')
    # print(*[font.fname for font in mfonts.fontManager.ttflist
    #         if 'HelveticaNeue' in font.fname], sep='\n')
    paths = ':'.join(_get_data_paths('fonts'))
    if 'TTFPATH' not in os.environ:
        os.environ['TTFPATH'] = paths
    elif paths not in os.environ['TTFPATH']:
        os.environ['TTFPATH'] += (':' + paths)

    # Load font manager and rebuild only if necessary!
    # Font cache rebuild can be >50% of total import time, ~1s!!!
    import matplotlib.font_manager as mfonts
    files_loaded = {font.fname for font in mfonts.fontManager.ttflist}
    files_ttfpath = {*mfonts.findSystemFonts(paths.split(':'))}
    if not (files_ttfpath <= files_loaded):
        mfonts._rebuild()

    # Populate font lists
    fonts_proplot = sorted({
        font.name for font in mfonts.fontManager.ttflist
        if any(path in font.fname for path in paths.split(':'))
    })
    fonts_system = sorted({
        font.name for font in mfonts.fontManager.ttflist
        if not any(path in font.fname for path in paths.split(':'))
    })
    fonts[:] = [*fonts_proplot, *fonts_system]


def _draw_bars(cmapdict, length=4.0, width=0.2, nrows=None):
    """
    Draw colorbars for "colormaps" and "color cycles". This is called by
    `show_cycles` and `show_cmaps`.
    """
    # Figure
    from . import subplots
    naxs = len(cmapdict) + sum(map(len, cmapdict.values()))
    fig, axs = subplots(
        nrows=naxs, axwidth=length, axheight=width,
        share=0, hspace=0.03,
    )
    iax = -1
    nheads = nbars = 0  # for deciding which axes to plot in
    a = np.linspace(0, 1, 257).reshape(1, -1)
    a = np.vstack((a, a))
    for cat, names in cmapdict.items():
        if not names:
            continue
        nheads += 1
        for imap, name in enumerate(names):
            iax += 1
            if imap + nheads + nbars > naxs:
                break
            ax = axs[iax]
            if imap == 0:  # allocate this axes for title
                iax += 1
                ax.set_visible(False)
                ax = axs[iax]
            cmap = mcm.cmap_d[name]
            ax.imshow(a, cmap=name, origin='lower', aspect='auto',
                      levels=cmap.N)
            ax.format(ylabel=name,
                      ylabel_kw={'rotation': 0, 'ha': 'right', 'va': 'center'},
                      xticks='none', yticks='none',  # no ticks
                      xloc='neither', yloc='neither',  # no spines
                      title=(cat if imap == 0 else None))
        nbars += len(names)


def show_channels(
        *args, N=100, rgb=True, saturation=True, minhue=0,
        maxsat=500, width=100, axwidth=1.7):
    """
    Show how arbitrary colormap(s) vary with respect to the hue, chroma,
    luminance, HSL saturation, and HPL saturation channels, and optionally
    the red, blue and green channels. Adapted from `this example \
<https://matplotlib.org/3.1.0/tutorials/colors/colormaps.html#lightness-of-matplotlib-colormaps>`__.

    Parameters
    ----------
    *args : colormap-spec, optional
        Positional arguments are colormap names or objects. Default is
        :rc:`image.cmap`.
    N : int, optional
        The number of markers to draw for each colormap.
    rgb : bool, optional
        Whether to also show the red, green, and blue channels in the bottom
        row. Default is ``True``.
    saturation : bool, optional
        Whether to show the HSL and HPL saturation channels alongside the
        raw chroma.
    minhue : float, optional
        The minimum hue. This lets you rotate the hue plot cyclically.
    maxsat : float, optional
        The maximum saturation. Use this to truncate large saturation values.
    width : int, optional
        The width of each colormap line in points.
    axwidth : int or str, optional
        The width of each subplot. Passed to `~proplot.subplots.subplots`.

    Returns
    -------
    `~proplot.subplots.Figure`
        The figure.
    """
    # Figure and plot
    from . import subplots
    if not args:
        raise ValueError(f'At least one positional argument required.')
    array = [[1, 1, 2, 2, 3, 3]]
    labels = ('Hue', 'Chroma', 'Luminance')
    if saturation:
        array += [[0, 4, 4, 5, 5, 0]]
        labels += ('HSL saturation', 'HPL saturation')
    if rgb:
        array += [np.array([4, 4, 5, 5, 6, 6]) + 2 * int(saturation)]
        labels += ('Red', 'Green', 'Blue')
    fig, axs = subplots(
        array=array, span=False, share=1,
        axwidth=axwidth, axpad='1em',
    )
    # Iterate through colormaps
    mc, ms, mp = 0, 0, 0
    cmaps = []
    for cmap in args:
        # Get colormap and avoid registering new names
        name = cmap if isinstance(cmap, str) else getattr(cmap, 'name', None)
        cmap = Colormap(cmap, N=N)  # arbitrary cmap argument
        if name is not None:
            cmap.name = name
        cmap._init()
        cmaps.append(cmap)
        # Get clipped RGB table
        x = np.linspace(0, 1, N)
        lut = cmap._lut[:-3, :3].copy()
        rgb_data = lut.T  # 3 by N
        hcl_data = np.array([to_xyz(color, space='hcl')
                             for color in lut]).T  # 3 by N
        hsl_data = [to_xyz(color, space='hsl')[1] for color in lut]
        hpl_data = [to_xyz(color, space='hpl')[1] for color in lut]
        # Plot channels
        # If rgb is False, the zip will just truncate the other iterables
        data = (*hcl_data,)
        if saturation:
            data += (hsl_data, hpl_data)
        if rgb:
            data += (*rgb_data,)
        for ax, y, label in zip(axs, data, labels):
            ylim, ylocator = None, None
            if label in ('Red', 'Green', 'Blue'):
                ylim = (0, 1)
                ylocator = 0.2
            elif label == 'Luminance':
                ylim = (0, 100)
                ylocator = 20
            elif label == 'Hue':
                ylim = (minhue, minhue + 360)
                ylocator = 90
                y = y - 720
                for _ in range(3):  # rotate up to 1080 degrees
                    y[y < minhue] += 360
            else:
                if label == 'Chroma':
                    mc = max(min(max(mc, max(y)), maxsat), 100)
                    m = mc
                elif 'HSL' in label:
                    ms = max(min(max(ms, max(y)), maxsat), 100)
                    m = ms
                else:
                    mp = max(min(max(mp, max(y)), maxsat), 100)
                    m = mp
                ylim = (0, m)
                ylocator = ('maxn', 5)
            ax.scatter(x, y, c=x, cmap=cmap, s=width, linewidths=0)
            ax.format(title=label, ylim=ylim, ylocator=ylocator)
    # Formatting
    suptitle = ', '.join(repr(cmap.name) for cmap in cmaps[:-1]) + (
        ', and ' if len(cmaps) > 2 else ' and ' if len(cmaps) == 2 else ' '
    ) + f'{repr(cmaps[-1].name)} colormap' + ('s' if len(cmaps) > 1 else '')
    axs.format(
        xlocator=0.25, xformatter='null',
        suptitle=f'{suptitle} by channel', ylim=None, ytickminor=False,
    )
    # Colorbar on the bottom
    for cmap in cmaps:
        fig.colorbar(cmap,
                     loc='b', span=(2, 5),
                     locator='null', label=cmap.name, labelweight='bold')
    return fig


def show_colorspaces(luminance=None, saturation=None, hue=None, axwidth=2):
    """
    Generate hue-saturation, hue-luminance, and luminance-saturation
    cross-sections for the HCL, HSL, and HPL colorspaces.

    Parameters
    ----------
    luminance : float, optional
        If passed, saturation-hue cross-sections are drawn for
        this luminance. Must be between ``0` and ``100``. Default is ``50``.
    saturation : float, optional
        If passed, luminance-hue cross-sections are drawn for this
        saturation. Must be between ``0` and ``100``.
    hue : float, optional
        If passed, luminance-saturation cross-sections
        are drawn for this hue. Must be between ``0` and ``360``.
    axwidth : str or float, optional
        Average width of each subplot. Units are interpreted by
        `~proplot.utils.units`.

    Returns
    -------
    `~proplot.subplots.Figure`
        The figure.
    """
    # Get colorspace properties
    hues = np.linspace(0, 360, 361)
    sats = np.linspace(0, 120, 120)
    lums = np.linspace(0, 99.99, 101)
    if luminance is None and saturation is None and hue is None:
        luminance = 50
    if luminance is not None:
        hsl = np.concatenate((
            np.repeat(hues[:, None], len(sats), axis=1)[..., None],
            np.repeat(sats[None, :], len(hues), axis=0)[..., None],
            np.ones((len(hues), len(sats)))[..., None] * luminance,
        ), axis=2)
        suptitle = f'Hue-saturation cross-section for luminance {luminance}'
        xlabel, ylabel = 'hue', 'saturation'
        xloc, yloc = 60, 20
    elif saturation is not None:
        hsl = np.concatenate((
            np.repeat(hues[:, None], len(lums), axis=1)[..., None],
            np.ones((len(hues), len(lums)))[..., None] * saturation,
            np.repeat(lums[None, :], len(hues), axis=0)[..., None],
        ), axis=2)
        suptitle = f'Hue-luminance cross-section for saturation {saturation}'
        xlabel, ylabel = 'hue', 'luminance'
        xloc, yloc = 60, 20
    elif hue is not None:
        hsl = np.concatenate((
            np.ones((len(lums), len(sats)))[..., None] * hue,
            np.repeat(sats[None, :], len(lums), axis=0)[..., None],
            np.repeat(lums[:, None], len(sats), axis=1)[..., None],
        ), axis=2)
        suptitle = 'Luminance-saturation cross-section'
        xlabel, ylabel = 'luminance', 'saturation'
        xloc, yloc = 20, 20

    # Make figure, with black indicating invalid values
    # Note we invert the x-y ordering for imshow
    from . import subplots
    fig, axs = subplots(
        ncols=3, share=0, axwidth=axwidth, aspect=1, axpad=0.05
    )
    for ax, space in zip(axs, ('hcl', 'hsl', 'hpl')):
        rgba = np.ones((*hsl.shape[:2][::-1], 4))  # RGBA
        for j in range(hsl.shape[0]):
            for k in range(hsl.shape[1]):
                rgb_jk = to_rgb(hsl[j, k, :].flat, space)
                if not all(0 <= c <= 1 for c in rgb_jk):
                    rgba[k, j, 3] = 0  # black cell
                else:
                    rgba[k, j, :3] = rgb_jk
        ax.imshow(rgba, origin='lower', aspect='auto')
        ax.format(xlabel=xlabel, ylabel=ylabel, suptitle=suptitle,
                  grid=False, xtickminor=False, ytickminor=False,
                  xlocator=xloc, ylocator=yloc, facecolor='k',
                  title=space.upper(), titleweight='bold')
    return fig


def show_colors(nhues=17, minsat=0.2):
    """
    Generate tables of the registered color names. Adapted from
    `this example <https://matplotlib.org/examples/color/named_colors.html>`__.

    Parameters
    ----------
    nhues : int, optional
        The number of breaks between hues for grouping "like colors" in the
        color table.
    minsat : float, optional
        The threshold saturation, between ``0`` and ``1``, for designating
        "gray colors" in the color table.

    Returns
    -------
    figs : list of `~proplot.subplots.Figure`
        The figure.
    """
    # Get colors explicitly defined in colorConverter, or the default
    # components of that map
    figs = []
    from . import subplots
    for open_colors in (True, False):
        scale = (360, 100, 100)
        if open_colors:
            cats = ['open']
        else:
            cats = [name for name in colors if name not in ('css', 'open')]
        data = {}
        for cat in cats:
            for color in colors[cat]:
                data[color] = mcolors.colorConverter.colors[color]

        # Group opencolor names together
        # names = [
        #     [name + str(i) for i in range(nrows)] for name in OPEN_COLORS]
        if open_colors:
            wscale = 0.5
            swatch = 1.5
            nrows, ncols = 10, 13
            names = np.reshape([*data.keys()], (ncols, nrows))
            names = np.array(names, order='C')
            names.resize(((ncols + 1) // 2, nrows * 2))  # fill in with blanks
        # Group colors together by discrete range of hue, then sort by value
        else:
            # Transform to HCL space
            ncols = 4
            wscale = 1
            swatch = 1
            colors_hcl = {
                key: [c / s for c,
                      s in zip(to_xyz(value, FILTER_SPACE_NAME), scale)]
                for key, value in data.items()
            }
            # Separate into columns and roughly sort by brightness in these
            # columns
            names = []  # initialize
            hues = np.linspace(0, 1, nhues)  # group in blocks of 20 hues
            sat_test = (lambda x: x < minsat)  # test saturation for 'grays'
            for i in range(nhues):
                # 'Grays' column
                if i == 0:
                    hue_colors = [
                        (name, hcl) for name, hcl in colors_hcl.items()
                        if sat_test(hcl[1])
                    ]
                # Nth color column
                else:
                    b1, b2 = hues[i - 1], hues[i]
                    hue_test = (
                        (lambda x: b1 <= x <= b2) if b2 is hues[-1]
                        else (lambda x: b1 <= x < b2)
                    )
                    hue_colors = [
                        (name, hcl) for name, hcl
                        in colors_hcl.items() if hue_test(hcl[0])
                        and not sat_test(hcl[1])
                    ]  # grays have separate category
                # Get indices to build sorted list, then append sorted list
                idx_sorted = np.argsort([pair[1][2] for pair in hue_colors])
                names.append([hue_colors[i][0] for i in idx_sorted])
            # Concatenate the columns rather than plot single column for
            # each hue, so get nice grid
            names = [i for sublist in names for i in sublist]
            nrows = len(names) // ncols + 1
            names = np.array(names, order='C')
            names.resize((ncols, nrows))  # fill in with blanks

        # Create plot by iterating over columns
        fig, ax = subplots(
            width=8 * wscale * (ncols / 4), height=5 * (nrows / 40),
            left=0, right=0, top=0, bottom=0, tight=False
        )
        # size in *dots*; make these axes units
        X, Y = fig.get_dpi() * fig.get_size_inches()
        # height and width of row/column in *dots*
        hsep, wsep = Y / (nrows + 1), X / ncols
        for col, huelist in enumerate(names):
            for row, name in enumerate(
                    huelist):  # list of colors in hue category
                if not name:  # empty slot
                    continue
                y = Y - hsep * (row + 1)
                y_line = y + hsep * 0.1
                xi_line = wsep * (col + 0.05)
                xf_line = wsep * (col + 0.25 * swatch)
                xi_text = wsep * (col + 0.25 * swatch + 0.03 * swatch)
                ax.text(xi_text, y, name, ha='left', va='center')
                ax.hlines(y_line, xi_line, xf_line,
                          color=data[name], lw=hsep * 0.6)
        # Apply formatting
        ax.format(xlim=(0, X), ylim=(0, Y))
        ax.set_axis_off()
        figs.append(fig)
    return figs


def show_cmaps(*args, N=None, unknown='User', **kwargs):
    """
    Generate a table of the registered colormaps or the input colormaps.
    Adapted from `this example \
<http://matplotlib.org/examples/color/colormaps_reference.html>`__.

    Parameters
    ----------
    *args : colormap-spec, optional
        Colormap names or objects.
    N : int, optional
        The number of levels in each colorbar. Default is
        :rc:`image.lut`.
    unknown : str, optional
        Category name for colormaps that are unknown to ProPlot. The
        default is ``'User'``.
    length : float or str, optional
        The length of the colorbars. Units are interpreted by
        `~proplot.utils.units`.
    width : float or str, optional
        The width of the colorbars. Units are interpreted by
        `~proplot.utils.units`.

    Returns
    -------
    `~proplot.subplots.Figure`
        The figure.
    """
    # Have colormaps separated into categories
    N = _notNone(N, rcParams['image.lut'])
    if args:
        names = [Colormap(cmap, N=N).name for cmap in args]
    else:
        names = [name for name in mcm.cmap_d.keys() if
                 isinstance(mcm.cmap_d[name], LinearSegmentedColormap)
                 ]

    # Get dictionary of registered colormaps and their categories
    cmapdict = {}
    names_all = list(map(str.lower, names))
    names_known = sum(CMAPS_TABLE.values(), [])
    cmapdict[unknown] = [name for name in names if name not in names_known]
    for cat, names in CMAPS_TABLE.items():
        cmapdict[cat] = [name for name in names if name.lower() in names_all]

    # Return figure of colorbars
    return _draw_bars(cmapdict, **kwargs)


def show_cycles(*args, **kwargs):
    """
    Generate a table of registered color cycles or the input color cycles.

    Parameters
    ----------
    *args : colormap-spec, optional
        Cycle names or objects.
    length : float or str, optional
        The length of the colorbars. Units are interpreted by
        `~proplot.utils.units`.
    width : float or str, optional
        The width of the colorbars. Units are interpreted by
        `~proplot.utils.units`.

    Returns
    -------
    `~proplot.subplots.Figure`
        The figure.
    """
    # Get the list of cycles
    if args:
        names = [cmap.name for cmap in args]
    else:
        names = [name for name in mcm.cmap_d.keys() if
                 isinstance(mcm.cmap_d[name], ListedColormap)
                 ]

    # Return figure of colorbars
    cmapdict = {'Color cycles': names}
    return _draw_bars(cmapdict, **kwargs)


def show_fonts(*args, size=12):
    """
    Generate a table of the fonts registered by ProPlot or the input fonts.

    Parameters
    ----------
    *args
        The font names. If empty, the fonts added by ProPlot or by the user
        from ``~/.proplot/fonts`` are shown. The matplotlib default, DejaVu
        Sans, is always shown at the top.
    size : float, optional
        The font size in points.
    """
    from . import subplots
    if not args:
        import matplotlib.font_manager as mfonts
        args = sorted({
            font.name for font in mfonts.fontManager.ttflist
            if any(path in font.fname for path in _get_data_paths('fonts'))
        })

    # Text
    weight = 'normal'
    math = r'(0) + {1} - [2] * <3> / 4,0 $\geq\gg$ 5.0 $\leq\ll$ ~6 ' \
           r'$\times$ 7 $\equiv$ 8 $\approx$ 9 $\propto$'
    greek = r'$\alpha\beta$ $\Gamma\gamma$ $\Delta\delta$ ' \
            r'$\epsilon\zeta\eta$ $\Theta\theta$ $\kappa\mu\nu$ ' \
            r'$\Lambda\lambda$ $\Pi\pi$ $\xi\rho\tau\chi$ $\Sigma\sigma$ ' \
            r'$\Phi\phi$ $\Psi\psi$ $\Omega\omega$ !?&#%'
    letters = 'the quick brown fox jumps over a lazy dog\n' \
              'THE QUICK BROWN FOX JUMPS OVER A LAZY DOG'

    # Create figure
    fonts = ('DejaVu Sans', *args)
    f, axs = subplots(ncols=1, nrows=len(fonts), space=0,
                      axwidth=4.5, axheight=5.5 * size / 72)
    axs.format(xloc='neither', yloc='neither',
               xlocator='null', ylocator='null', alpha=0)
    axs[0].format(title='Fonts demo', titlesize=size,
                  titleloc='l', titleweight='bold')
    for i, ax in enumerate(axs):
        font = fonts[i]
        ax.text(0, 0.5, f'{font}: {letters}\n{math}\n{greek}',
                fontfamily=font, fontsize=size,
                weight=weight, ha='left', va='center')
    return f


# Apply custom changes
mcm.cmap_d['Grays'] = mcm.cmap_d.pop('Greys', None)  # 'Murica (and consistency with registered colors)  # noqa
mcm.cmap_d['Spectral'] = mcm.cmap_d['Spectral'].reversed(
    name='Spectral')  # make spectral go from 'cold' to 'hot'
for _name in CMAPS_TABLE['Matplotlib originals']:  # initialize as empty lists
    _cmap = mcm.cmap_d.get(_name, None)
    if _cmap and isinstance(_cmap, mcolors.ListedColormap):
        mcm.cmap_d[_name] = LinearSegmentedColormap.from_list(
            _name, _cmap.colors, cyclic=('twilight' in _name))
for _cat in ('MATLAB', 'GNUplot', 'GIST', 'Other'):
    for _name in CMAPS_TABLE[_cat]:
        mcm.cmap_d.pop(_name, None)

# Initialize customization folders and files
_rc_folder = os.path.join(os.path.expanduser('~'), '.proplot')
if not os.path.isdir(_rc_folder):
    os.mkdir(_rc_folder)
for _rc_sub in ('cmaps', 'cycles', 'colors', 'fonts'):
    _rc_sub = os.path.join(_rc_folder, _rc_sub)
    if not os.path.isdir(_rc_sub):
        os.mkdir(_rc_sub)

#: List of registered colormap names.
cmaps = []  # track *downloaded* colormaps

#: List of registered color cycle names.
cycles = []  # track *all* color cycles

#: Lists of registered color names by category.
colors = {}

#: Registered font names.
fonts = []

# Apply monkey patches to top level modules
if not isinstance(mcm.cmap_d, CmapDict):
    _dict = {
        key: value for key, value in mcm.cmap_d.items() if key[-2:] != '_r'}
    mcm.cmap_d = CmapDict(_dict)
if not isinstance(mcolors._colors_full_map, _ColorMappingOverride):
    _map = _ColorMappingOverride(mcolors._colors_full_map)
    mcolors._colors_full_map = _map
    mcolors.colorConverter.cache = _map.cache  # re-instantiate
    mcolors.colorConverter.colors = _map  # re-instantiate

# Call driver funcs
register_colors()
register_cmaps()
register_cycles()
register_fonts()

#: Dictionary of possible normalizers. See `Norm` for a table.
normalizers = {
    'none': mcolors.NoNorm,
    'null': mcolors.NoNorm,
    'zero': MidpointNorm,
    'midpoint': MidpointNorm,
    'segments': LinearSegmentedNorm,
    'segmented': LinearSegmentedNorm,
    'log': mcolors.LogNorm,
    'linear': mcolors.Normalize,
    'power': mcolors.PowerNorm,
    'symlog': mcolors.SymLogNorm,
}<|MERGE_RESOLUTION|>--- conflicted
+++ resolved
@@ -1801,13 +1801,9 @@
         """Retrieve the colormap associated with the sanitized key name. The
         key name is case insensitive. If it ends in ``'_r'``, the result of
         ``cmap.reversed()`` is returned for the colormap registered under
-<<<<<<< HEAD
-        the name ``key[:-2]``. Reversed diverging colormaps can be requested
-=======
-        the name ``cmap[:-2]``. If it ends in ``'_shifted'``, the result of
+        the name ``key[:-2]``. If it ends in ``'_shifted'``, the result of
         ``cmap.shifted(180)`` is returned for the colormap registered under
         the name ``cmap[:-8]``. Reversed diverging colormaps can be requested
->>>>>>> 36bfe890
         with their "reversed" name -- for example, ``'BuRd'`` is equivalent
         to ``'RdBu_r'``."""
         key = self._sanitize_key(key, mirror=True)
@@ -2856,7 +2852,6 @@
 @_timer
 def register_cmaps():
     """
-<<<<<<< HEAD
     Register colormaps packaged with ProPlot or saved to the
     ``~/.proplot/cmaps`` folder. This is called on import. Maps are registered
     according to their filenames -- for example, ``name.xyz`` will be
@@ -2866,52 +2861,6 @@
     To visualize the registered colormaps, use `show_cmaps`.
     """
     for i, path in enumerate(_get_data_paths('cmaps')):
-=======
-    Add colormaps packaged with ProPlot or saved to the ``~/.proplot/cmaps``
-    folder. This is called on import. Maps are registered according to their
-    filenames -- for example, ``name.xyz`` will be registered as ``'name'``.
-
-    This is called on import. Use `show_cmaps` to generate a table of the
-    registered colormaps. Valid extensions are described in the below table.
-
-    =====================  =============================================================================================================================================================================================================
-    Extension              Description
-    =====================  =============================================================================================================================================================================================================
-    ``.hex``               List of HEX strings in any format (comma-separated, separate lines, with double quotes... anything goes).
-    ``.xml``               XML files with ``<Point .../>`` entries specifying ``x``, ``r``, ``g``, ``b``, and optionally, ``a`` values, where ``x`` is the colormap coordinate and the rest are the RGB and opacity (or "alpha") values.
-    ``.rgb``               3-column table delimited by commas or consecutive spaces, each column indicating red, blue and green color values.
-    ``.xrgb``              As with ``.rgb``, but with 4 columns. The first column indicates the colormap coordinate.
-    ``.rgba``, ``.xrgba``  As with ``.rgb``, ``.xrgb``, but with a trailing opacity (or "alpha") column.
-    =====================  =============================================================================================================================================================================================================
-    """  # noqa
-    # Turn original matplotlib maps from ListedColormaps
-    # to LinearSegmentedColormaps. It makes zero sense to me that they are
-    # stored as ListedColormaps.
-    for name in CMAPS_CATEGORIES['Matplotlib originals']:
-        if name == 'twilight_shifted':  # CmapDict does this automatically
-            mcm.cmap_d.pop(name, None)
-        else:
-            cmap = mcm.cmap_d.get(name, None)
-            if isinstance(cmap, ListedColormap):
-                mcm.cmap_d[name] = LinearSegmentedColormap.from_list(
-                    name, cmap.colors, cyclic=(name == 'twilight'))
-
-    # Misc tasks
-    # to be consistent with registered color names (also 'Murica)
-    cmap = mcm.cmap_d.pop('Greys', None)
-    if cmap is not None:
-        mcm.cmap_d['Grays'] = cmap
-    for name in ('Spectral',):
-        mcm.cmap_d[name] = mcm.cmap_d[name].reversed(
-            name=name)  # make spectral go from 'cold' to 'hot'
-
-    # Remove gross cmaps (strong-arm user into using the better ones)
-    for name in CMAPS_DELETE:
-        mcm.cmap_d.pop(name, None)
-
-    # Add colormaps from ProPlot and user directories
-    for path in _get_data_paths('cmaps'):
->>>>>>> 36bfe890
         for filename in sorted(glob.glob(os.path.join(path, '*'))):
             cmap = LinearSegmentedColormap.from_file(filename)
             if not cmap:
@@ -3596,10 +3545,13 @@
 mcm.cmap_d['Spectral'] = mcm.cmap_d['Spectral'].reversed(
     name='Spectral')  # make spectral go from 'cold' to 'hot'
 for _name in CMAPS_TABLE['Matplotlib originals']:  # initialize as empty lists
-    _cmap = mcm.cmap_d.get(_name, None)
-    if _cmap and isinstance(_cmap, mcolors.ListedColormap):
-        mcm.cmap_d[_name] = LinearSegmentedColormap.from_list(
-            _name, _cmap.colors, cyclic=('twilight' in _name))
+    if _name == 'twilight_shifted':
+        mcm.cmap_d.pop(_name, None)
+    else:
+        _cmap = mcm.cmap_d.get(_name, None)
+        if _cmap and isinstance(_cmap, mcolors.ListedColormap):
+            mcm.cmap_d[_name] = LinearSegmentedColormap.from_list(
+                _name, _cmap.colors, cyclic=('twilight' in _name))
 for _cat in ('MATLAB', 'GNUplot', 'GIST', 'Other'):
     for _name in CMAPS_TABLE[_cat]:
         mcm.cmap_d.pop(_name, None)
