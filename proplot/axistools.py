#!/usr/bin/env python3
"""
Various axis `~matplotlib.ticker.Formatter` and `~matplotlib.scale.ScaleBase`
classes. Includes constructor functions so that these classes can be selected
with a shorthand syntax.
"""
import re
from .utils import _warn_proplot, _notNone
from .rctools import rc
from numbers import Number
from fractions import Fraction
import numpy as np
import numpy.ma as ma
import matplotlib.dates as mdates
import matplotlib.projections.polar as mpolar
import matplotlib.ticker as mticker
import matplotlib.scale as mscale
import matplotlib.transforms as mtransforms
__all__ = [
    'formatters', 'locators', 'scales',
    'Formatter', 'Locator', 'Scale',
    'AutoFormatter', 'CutoffScale', 'ExpScale',
    'FracFormatter', 'FuncScale',
    'InverseScale',
    'LinearScale',
    'LogitScale',
    'LogScale',
    'MercatorLatitudeScale', 'PowerScale', 'SimpleFormatter',
    'SineLatitudeScale',
    'SymmetricalLogScale',
]

# Scale preset names and positional args
SCALE_PRESETS = {
    'quadratic': ('power', 2,),
    'cubic': ('power', 3,),
    'quartic': ('power', 4,),
    'height': ('exp', np.e, -1 / 7, 1013.25, True),
    'pressure': ('exp', np.e, -1 / 7, 1013.25, False),
    'db': ('exp', 10, 1, 0.1, True),
    'idb': ('exp', 10, 1, 0.1, False),
    'np': ('exp', np.e, 1, 1, True),
    'inp': ('exp', np.e, 1, 1, False),
}


def Locator(locator, *args, **kwargs):
    """
    Return a `~matplotlib.ticker.Locator` instance. This function is used to
    interpret the `xlocator`, `xlocator_kw`, `ylocator`, `ylocator_kw`, `xminorlocator`,
    `xminorlocator_kw`, `yminorlocator`, and `yminorlocator_kw` arguments when
    passed to `~proplot.axes.XYAxes.format`, and the `locator`, `locator_kw`
    `minorlocator`, and `minorlocator_kw` arguments when passed to colorbar
    methods wrapped by `~proplot.wrappers.colorbar_wrapper`.

    Parameters
    ----------
    locator : `~matplotlib.ticker.Locator`, str, float, or list of float
        If `~matplotlib.ticker.Locator`, the object is returned.

        If number, specifies the *multiple* used to define tick separation.
        Returns a `~matplotlib.ticker.MultipleLocator` instance.

        If list of numbers, these points are ticked. Returns a
        `~matplotlib.ticker.FixedLocator` instance.

        If string, a dictionary lookup is performed (see below table).

        ======================  ============================================  =========================================================================================
        Key                     Class                                         Description
        ======================  ============================================  =========================================================================================
        ``'null'``, ``'none'``  `~matplotlib.ticker.NullLocator`              No ticks
        ``'auto'``              `~matplotlib.ticker.AutoLocator`              Major ticks at sensible locations
        ``'minor'``             `~matplotlib.ticker.AutoMinorLocator`         Minor ticks at sensible locations
        ``'date'``              `~matplotlib.dates.AutoDateLocator`           Default tick locations for datetime axes
        ``'log'``               `~matplotlib.ticker.LogLocator` preset        For log-scale axes, ticks on each power of the base
        ``'logminor'``          `~matplotlib.ticker.LogLocator` preset        For log-scale axes, ticks on the 1st through 9th multiples of each power of the base
        ``'maxn'``              `~matplotlib.ticker.MaxNLocator`              No more than ``N`` ticks at sensible locations
        ``'linear'``            `~matplotlib.ticker.LinearLocator`            Exactly ``N`` ticks encompassing the axis limits, spaced as ``numpy.linspace(lo, hi, N)``
        ``'multiple'``          `~matplotlib.ticker.MultipleLocator`          Ticks every ``N`` step away from zero
        ``'fixed'``             `~matplotlib.ticker.FixedLocator`             Ticks at these exact locations
        ``'index'``             `~matplotlib.ticker.IndexLocator`             Ticks on the non-negative integers
        ``'symlog'``            `~matplotlib.ticker.SymmetricalLogLocator`    Ticks for symmetrical log-scale axes
        ``'logit'``             `~matplotlib.ticker.LogitLocator`             Ticks for logit-scale axes
        ``'theta'``             `~matplotlib.projections.polar.ThetaLocator`  Like the base locator but default locations are every `numpy.pi`/8 radians
        ``'year'``              `~matplotlib.dates.YearLocator`               Ticks every ``N`` years
        ``'month'``             `~matplotlib.dates.MonthLocator`              Ticks every ``N`` months
        ``'weekday'``           `~matplotlib.dates.WeekdayLocator`            Ticks every ``N`` weekdays
        ``'day'``               `~matplotlib.dates.DayLocator`                Ticks every ``N`` days
        ``'hour'``              `~matplotlib.dates.HourLocator`               Ticks every ``N`` hours
        ``'minute'``            `~matplotlib.dates.MinuteLocator`             Ticks every ``N`` minutes
        ``'second'``            `~matplotlib.dates.SecondLocator`             Ticks every ``N`` seconds
        ``'microsecond'``       `~matplotlib.dates.MicrosecondLocator`        Ticks every ``N`` microseconds
        ======================  ============================================  =========================================================================================

    *args, **kwargs
        Passed to the `~matplotlib.ticker.Locator` class.

    Returns
    -------
    `~matplotlib.ticker.Locator`
        A `~matplotlib.ticker.Locator` instance.
    """  # noqa
    if isinstance(locator, mticker.Locator):
        return locator
    # Pull out extra args
    if np.iterable(locator) and not isinstance(locator, str) and not all(
            isinstance(num, Number) for num in locator):
        locator, args = locator[0], (*locator[1:], *args)
    # Get the locator
    if isinstance(locator, str):  # dictionary lookup
        # Shorthands and defaults
        if locator == 'logminor':
            locator = 'log'
            kwargs.setdefault('subs', np.arange(10))
        elif locator == 'index':
            args = args or (1,)
            if len(args) == 1:
                args = (*args, 0)
        # Lookup
        if locator not in locators:
            raise ValueError(
                f'Unknown locator {locator!r}. Options are '
                + ', '.join(map(repr, locators.keys())) + '.')
        locator = locators[locator](*args, **kwargs)
    elif isinstance(locator, Number):  # scalar variable
        locator = mticker.MultipleLocator(locator, *args, **kwargs)
    elif np.iterable(locator):
        locator = mticker.FixedLocator(
            np.sort(locator), *args, **kwargs)  # not necessary
    else:
        raise ValueError(f'Invalid locator {locator!r}.')
    return locator


def Formatter(formatter, *args, date=False, **kwargs):
<<<<<<< HEAD
    r"""
    Return a `~matplotlib.ticker.Formatter` instance. This function is used to
    interpret the `xformatter`, `xformatter_kw`, `yformatter`, and
    `yformatter_kw` arguments when passed to
    `~proplot.axes.CartesianAxes.format`, and the `formatter`
=======
    """
    Returns a `~matplotlib.ticker.Formatter` instance, used to interpret the
    `xformatter`, `xformatter_kw`, `yformatter`, and `yformatter_kw` arguments
    when passed to `~proplot.axes.XYAxes.format`, and the `formatter`
>>>>>>> 60bf688c
    and `formatter_kw` arguments when passed to colorbar methods wrapped by
    `~proplot.wrappers.colorbar_wrapper`.

    Parameters
    ----------
    formatter : `~matplotlib.ticker.Formatter`, str, list of str, or function
        If `~matplotlib.ticker.Formatter`, the object is returned.

        If list of strings, ticks are labeled with these strings. Returns a
        `~matplotlib.ticker.FixedFormatter` instance.

        If function, labels will be generated using this function. Returns a
        `~matplotlib.ticker.FuncFormatter` instance.

        If string, there are 4 possibilities:

        1. If string contains ``'%'`` and `date` is ``False``, ticks will be
           formatted using the C-notation ``string % number`` method. See
           `this page \
<https://docs.python.org/3/library/stdtypes.html#printf-style-string-formatting>`__
           for a review.
        2. If string contains ``'%'`` and `date` is ``True``, datetime
           ``string % number`` formatting is used. See
           `this page \
<https://docs.python.org/3/library/datetime.html#strftime-and-strptime-format-codes>`__
           for a review.
        3. If string contains ``{x}`` or ``{x:...}``, ticks will be
           formatted by calling ``string.format(x=number)``.
        4. In all other cases, a dictionary lookup is performed
           (see below table).

        ======================  ==============================================  ===================================================================================================================================
        Key                     Class                                           Description
        ======================  ==============================================  ===================================================================================================================================
        ``'null'``, ``'none'``  `~matplotlib.ticker.NullFormatter`              No tick labels
        ``'auto'``              `AutoFormatter`                                 New default tick labels for axes
        ``'simple'``            `SimpleFormatter`                               New default tick labels for e.g. contour labels
        ``'frac'``              `FracFormatter`                                 Rational fractions
        ``'date'``              `~matplotlib.dates.AutoDateFormatter`           Default tick labels for datetime axes
        ``'datestr'``           `~matplotlib.dates.DateFormatter`               Date formatting with C-style ``string % format`` notation
        ``'concise'``           `~matplotlib.dates.ConciseDateFormatter`        More concise date labels introduced in `matplotlib 3.1 <https://matplotlib.org/3.1.0/users/whats_new.html#concisedateformatter>`__
        ``'scalar'``            `~matplotlib.ticker.ScalarFormatter`            Old default tick labels for axes
        ``'strmethod'``         `~matplotlib.ticker.StrMethodFormatter`         From the ``string.format`` method
        ``'formatstr'``         `~matplotlib.ticker.FormatStrFormatter`         From C-style ``string % format`` notation
        ``'log'``, ``'sci'``    `~matplotlib.ticker.LogFormatterSciNotation`    For log-scale axes with scientific notation
        ``'math'``              `~matplotlib.ticker.LogFormatterMathtext`       For log-scale axes with math text
        ``'logit'``             `~matplotlib.ticker.LogitFormatter`             For logistic-scale axes
        ``'eng'``               `~matplotlib.ticker.EngFormatter`               Engineering notation
        ``'percent'``           `~matplotlib.ticker.PercentFormatter`           Trailing percent sign
        ``'fixed'``             `~matplotlib.ticker.FixedFormatter`             List of strings
        ``'index'``             `~matplotlib.ticker.IndexFormatter`             List of strings corresponding to non-negative integer positions along the axis
        ``'theta'``             `~matplotlib.projections.polar.ThetaFormatter`  Formats radians as degrees, with a degree symbol
        ``'pi'``                `FracFormatter` preset                          Fractions of :math:`\\pi`
        ``'e'``                 `FracFormatter` preset                          Fractions of *e*
        ``'deg'``               `SimpleFormatter` preset                        Trailing degree symbol
        ``'deglon'``            `SimpleFormatter` preset                        Trailing degree symbol and cardinal "WE" indicator
        ``'deglat'``            `SimpleFormatter` preset                        Trailing degree symbol and cardinal "SN" indicator
        ``'lon'``               `SimpleFormatter` preset                        Cardinal "WE" indicator
        ``'lat'``               `SimpleFormatter` preset                        Cardinal "SN" indicator
        ======================  ==============================================  ===================================================================================================================================

    date : bool, optional
        Toggles the behavior when `formatter` contains a ``'%'`` sign (see
        above).
    *args, **kwargs
        Passed to the `~matplotlib.ticker.Formatter` class.

    Returns
    -------
    `~matplotlib.ticker.Formatter`
        A `~matplotlib.ticker.Formatter` instance.
    """  # noqa
    if isinstance(formatter, mticker.Formatter):  # formatter object
        return formatter
    # Pull out extra args
    if np.iterable(formatter) and not isinstance(formatter, str) and not all(
            isinstance(item, str) for item in formatter):
        formatter, args = formatter[0], [*formatter[1:], *args]
    # Get the formatter
    if isinstance(formatter, str):  # assumption is list of strings
        # Format strings
        if re.search(r'{x?(:.+)?}', formatter):
            formatter = mticker.StrMethodFormatter(
                formatter, *args, **kwargs)  # new-style .format() form
        elif '%' in formatter:
            if date:
                formatter = mdates.DateFormatter(
                    formatter, *args, **kwargs)  # %-style, dates
            else:
                formatter = mticker.FormatStrFormatter(
                    formatter, *args, **kwargs)  # %-style, numbers
        else:
            # Fraction shorthands
            if formatter in ('pi', 'e'):
                if formatter == 'pi':
                    symbol, number = r'$\pi$', np.pi
                else:
                    symbol, number = '$e$', np.e
                kwargs.setdefault('symbol', symbol)
                kwargs.setdefault('number', number)
                formatter = 'frac'
            # Cartographic shorthands
            if formatter in ('deg', 'deglon', 'deglat', 'lon', 'lat'):
                negpos, suffix = None, None
                if 'deg' in formatter:
                    suffix = '\N{DEGREE SIGN}'
                if 'lat' in formatter:
                    negpos = 'SN'
                if 'lon' in formatter:
                    negpos = 'WE'
                kwargs.setdefault('suffix', suffix)
                kwargs.setdefault('negpos', negpos)
                formatter = 'simple'
            # Lookup
            if formatter not in formatters:
                raise ValueError(
                    f'Unknown formatter {formatter!r}. Options are '
                    + ', '.join(map(repr, formatters.keys())) + '.')
            formatter = formatters[formatter](*args, **kwargs)
    elif callable(formatter):
        formatter = mticker.FuncFormatter(formatter, *args, **kwargs)
    elif np.iterable(formatter):  # list of strings on the major ticks
        formatter = mticker.FixedFormatter(formatter)
    else:
        raise ValueError(f'Invalid formatter {formatter!r}.')
    return formatter


def Scale(scale, *args, **kwargs):
    """
    Return a `~matplotlib.scale.ScaleBase` instance. This function is used to
    interpret the `xscale`, `xscale_kw`, `yscale`, and `yscale_kw` arguments
    when passed to `~proplot.axes.CartesianAxes.format`.

    Parameters
    ----------
    scale : `~matplotlib.scale.ScaleBase`, str, (str, ...), or class
        If `~matplotlib.scale.ScaleBase`, the object is returned.

        If string, this is the registered scale name or scale "preset" (see
        below table). If an iterable is passed with the scale name as the
        first element, the subsequent items are passed to the scale class as
        positional arguments.

        =================  ===============================  =======================================================================
        Key                Class                            Description
        =================  ===============================  =======================================================================
        ``'linear'``       `~matplotlib.scale.LinearScale`  Linear
        ``'log'``          `LogScale`                       Logarithmic
        ``'symlog'``       `SymmetricalLogScale`            Logarithmic beyond finite space around zero
        ``'logit'``        `~matplotlib.scale.LogitScale`   Logistic
        ``'inverse'``      `InverseScale`                   Inverse
        ``'function'``     `FuncScale`                      Scale from arbitrary forward and backwards functions
        ``'sine'``         `SineLatitudeScale`              Sine function (in degrees)
        ``'mercator'``     `MercatorLatitudeScale`          Mercator latitude function (in degrees)
        ``'exp'``          `ExpScale`                       Arbitrary exponential function
        ``'power'``        `PowerScale`                     Arbitrary power function
        ``'cutoff'``       `CutoffScale`                    Arbitrary linear transformations
        ``'quadratic'``    `PowerScale` (preset)            Quadratic function
        ``'cubic'``        `PowerScale` (preset)            Cubic function
        ``'quartic'``      `PowerScale` (preset)            Cubic function
        ``'pressure'``     `ExpScale` (preset)              Height (in km) expressed linear in pressure
        ``'height'``       `ExpScale` (preset)              Pressure (in hPa) expressed linear in height
        ``'db'``           `ExpScale` (preset)              Ratio expressed as `decibels <https://en.wikipedia.org/wiki/Decibel>`__
        ``'np'``           `ExpScale` (preset)              Ratio expressed as `nepers <https://en.wikipedia.org/wiki/Neper>`__
        ``'idb'``          `ExpScale` (preset)              `Decibels <https://en.wikipedia.org/wiki/Decibel>`__ expressed as ratio
        ``'inp'``          `ExpScale` (preset)              `Nepers <https://en.wikipedia.org/wiki/Neper>`__ expressed as ratio
        =================  ===============================  =======================================================================

    *args, **kwargs
        Passed to the `~matplotlib.scale.ScaleBase` class.

    Returns
    -------
    `~matplotlib.scale.ScaleBase`
        The scale instance.
    """  # noqa
    if isinstance(scale, mscale.ScaleBase):
        return scale
    # Pull out extra args
    if np.iterable(scale) and not isinstance(scale, str):
        scale, args = scale[0], (*scale[1:], *args)
    if not isinstance(scale, str):
        raise ValueError(f'Invalid scale name {scale!r}. Must be string.')
    # Get scale preset
    if scale in SCALE_PRESETS:
        if args or kwargs:
            _warn_proplot(
                f'Scale {scale!r} is a scale *preset*. Ignoring positional '
                'argument(s): {args} and keyword argument(s): {kwargs}. ')
        scale, *args = SCALE_PRESETS[scale]
    # Get scale
    scale = scale.lower()
    if scale in scales:
        scale = scales[scale]
    else:
        raise ValueError(
            f'Unknown scale or preset {scale!r}. Options are '
            + ', '.join(map(repr, list(scales) + list(SCALE_PRESETS))) + '.')
    axis = _dummy_axis()
    return scale(axis, *args, **kwargs)


class AutoFormatter(mticker.ScalarFormatter):
    """
    The new default formatter, a simple wrapper around
    `~matplotlib.ticker.ScalarFormatter`. Differs from
    `~matplotlib.ticker.ScalarFormatter` in the following ways:

    1. Trims trailing zeros if any exist.
    2. Allows user to specify *range* within which major tick marks
       are labelled.
    3. Allows user to add arbitrary prefix or suffix to every
       tick label string.

    """

    def __init__(self, *args,
                 zerotrim=None, precision=None, tickrange=None,
                 prefix=None, suffix=None, **kwargs):
        """
        Parameters
        ----------
        zerotrim : bool, optional
            Whether to trim trailing zeros.
            Default is :rc:`axes.formatter.zerotrim`.
        precision : float, optional
            The maximum number of digits after the decimal point.
        tickrange : (float, float), optional
            Range within which major tick marks are labelled.
        prefix, suffix : str, optional
            Optional prefix and suffix for all strings.
        *args, **kwargs
            Passed to `matplotlib.ticker.ScalarFormatter`.
        """
        tickrange = tickrange or (-np.inf, np.inf)
        super().__init__(*args, **kwargs)
        zerotrim = _notNone(zerotrim, rc['axes.formatter.zerotrim'])
        self._maxprecision = precision
        self._zerotrim = zerotrim
        self._tickrange = tickrange
        self._prefix = prefix or ''
        self._suffix = suffix or ''

    def __call__(self, x, pos=None):
        """
        Convert number to a string.

        Parameters
        ----------
        x : float
            The value.
        pos : float, optional
            The position.
        """
        # Tick range limitation
        eps = abs(x) / 1000
        tickrange = self._tickrange
        if (x + eps) < tickrange[0] or (x - eps) > tickrange[1]:
            return ''  # avoid some ticks
        # Normal formatting
        string = super().__call__(x, pos)
        if self._maxprecision is not None and '.' in string:
            head, tail = string.split('.')
            string = head + '.' + tail[:self._maxprecision]
        if self._zerotrim and '.' in string:
            string = string.rstrip('0').rstrip('.')
        if string == '-0' or string == '\N{MINUS SIGN}0':
            string = '0'
        # Prefix and suffix
        sign = ''
        string = string.replace('-', '\N{MINUS SIGN}')
        if string and string[0] == '\N{MINUS SIGN}':
            sign, string = string[0], string[1:]
        return sign + self._prefix + string + self._suffix


def SimpleFormatter(*args, precision=6,
                    prefix=None, suffix=None, negpos=None, zerotrim=True,
                    **kwargs):
    """
    Return a formatter function that replicates the features of
    `AutoFormatter` with a `~matplotlib.ticker.FuncFormatter` instance. This
    is suitable for arbitrary number formatting that is not necessarily
    associated with any `~matplotlib.axis.Axis` instance, e.g. labelling
    contours.

    Parameters
    ----------
    precision : int, optional
        Maximum number of digits after the decimal point.
    prefix, suffix : str, optional
        Optional prefix and suffix for all strings.
    negpos : str, optional
        Length-2 string that indicates suffix for "negative" and "positive"
        numbers, meant to replace the minus sign. This is useful for
        indicating cardinal geographic coordinates.
    zerotrim : bool, optional
        Whether to trim trailing zeros.
        Default is :rc:`axes.formatter.zerotrim`.
    """
    prefix = prefix or ''
    suffix = suffix or ''
    zerotrim = _notNone(zerotrim, rc['axes.formatter.zerotrim'])

    def f(x, pos):
        # Apply suffix if not on equator/prime meridian
        if not negpos:
            tail = ''
        elif x > 0:
            tail = negpos[1]
        else:
            x *= -1
            tail = negpos[0]
        # Finally use default formatter
        string = ('{:.%df}' % precision).format(x)
        if zerotrim and '.' in string:
            string = string.rstrip('0').rstrip('.')
        if string == '-0' or string == '\N{MINUS SIGN}0':
            string = '0'
        # Prefix and suffix
        sign = ''
        string = string.replace('-', '\N{MINUS SIGN}')
        if string and string[0] == '\N{MINUS SIGN}':
            sign, string = string[0], string[1:]
        return sign + prefix + string + suffix + tail
    return mticker.FuncFormatter(f)


def FracFormatter(symbol='', number=1):
    r"""
    Return a `~matplotlib.ticker.FuncFormatter` that formats numbers as
    fractions or multiples of some arbitrary value.
    This is powered by the builtin `~fractions.Fraction` class
    and the `~fractions.Fraction.limit_denominator` method.

    Parameters
    ----------
    symbol : str
        The symbol, e.g. ``r'$\pi$'``. Default is ``''``.
    number : float
        The value, e.g. `numpy.pi`. Default is ``1``.
    """
    def f(x, pos):  # must accept location argument
        frac = Fraction(x / number).limit_denominator()
        if x == 0:
            string = '0'
        elif frac.denominator == 1:  # denominator is one
            if frac.numerator == 1 and symbol:
                string = f'{symbol:s}'
            elif frac.numerator == -1 and symbol:
                string = f'-{symbol:s}'
            else:
                string = f'{frac.numerator:d}{symbol:s}'
        else:
            if frac.numerator == 1 and symbol:  # numerator is +/-1
                string = f'{symbol:s}/{frac.denominator:d}'
            elif frac.numerator == -1 and symbol:
                string = f'-{symbol:s}/{frac.denominator:d}'
            else:  # and again make sure we use unicode minus!
                string = f'{frac.numerator:d}{symbol:s}/{frac.denominator:d}'
        return string.replace('-', '\N{MINUS SIGN}')
    return mticker.FuncFormatter(f)


def _scale_factory(scale, axis, *args, **kwargs):
    """If `scale` is a `~matplotlib.scale.ScaleBase` instance, do nothing. If
    it is a registered scale name, look up and instantiate that scale."""
    if isinstance(scale, mscale.ScaleBase):
        if args or kwargs:
            _warn_proplot(f'Ignoring args {args} and keyword args {kwargs}.')
        return scale  # do nothing
    else:
        scale = scale.lower()
        if scale not in scales:
            raise ValueError(
                f'Unknown scale {scale!r}. Options are '
                + ', '.join(map(repr, scales.keys())) + '.')
        return scales[scale](axis, *args, **kwargs)


def _parse_logscale_args(kwargs, *keys):
    """Parse arguments for `LogScale` and `SymmetricalLogScale` that
    inexplicably require ``x`` and ``y`` suffixes by default."""
    for key in keys:
        value = _notNone(  # issues warning when multiple args passed!
            kwargs.pop(key, None),
            kwargs.pop(key + 'x', None),
            kwargs.pop(key + 'y', None),
            None, names=(key, key + 'x', key + 'y'),
        )
        if value is not None:  # _dummy_axis axis_name is 'x'
            kwargs[key + 'x'] = value
    return kwargs


class _dummy_axis(object):
    """Empty dummy class used to initialize scales."""
    # See notes in source code for `~matplotlib.scale.ScaleBase`. All scales
    # accept 'axis' for backwards-compatibility reasons, but it is *virtually
    # unused* except to check for the `axis_name` attribute in log scales to
    # interpret input keyword args!
    # TODO: Submit matplotlib pull request! How has no one fixed this already!
    axis_name = 'x'


class _ScaleBase(object):
    """Mixin scale class that standardizes required methods."""

    def set_default_locators_and_formatters(self, axis, only_if_default=False):
        """
        Apply all locators and formatters defined as attributes on
        initialization and define defaults for all scales.

        Parameters
        ----------
        axis : `~matplotlib.axis.Axis`
            The axis.
        only_if_default : bool, optional
            Whether to refrain from updating the locators and formatters if
            the axis is currently using non-default versions. Useful if we
            want to avoid overwriting user customization when the scale
            is changed.
        """
        # * We assert isDefault settings, because matplotlib does this in
        #   axis._set_scale but sometimes we need to bypass this method!
        # * Minor locator can be "non default" even when user has not changed
        #   it, due to "turning minor ticks" on and off, so always apply
        #   default if it is currently AutoMinorLocator.
        if getattr(self, '_smart_bounds', None):
            axis.set_smart_bounds(True)  # unnecessary?
        if not only_if_default or axis.isDefault_majloc:
            axis.set_major_locator(
                getattr(self, '_major_locator', None) or Locator('auto')
            )
            axis.isDefault_majloc = True
        if not only_if_default or axis.isDefault_majfmt:
            axis.set_major_formatter(
                getattr(self, '_major_formatter', None) or Formatter('auto')
            )
            axis.isDefault_majfmt = True
        if (not only_if_default or axis.isDefault_minloc or isinstance(
                axis.get_minor_locator(), mticker.AutoMinorLocator)):
            name = axis.axis_name if axis.axis_name in 'xy' else 'x'
            minor = 'minor' if rc[name + 'tick.minor.visible'] else 'null'
            axis.set_minor_locator(
                getattr(self, '_minor_locator', None) or Locator(minor)
            )
            axis.isDefault_minloc = True
        if (not only_if_default or axis.isDefault_minfmt or isinstance(
                axis.get_minor_formatter(), mticker.NullFormatter)):
            axis.set_minor_formatter(
                getattr(self, '_minor_formatter', None) or Formatter('null')
            )
            axis.isDefault_minfmt = True

    def get_transform(self):
        """Returns the scale transform."""
        return getattr(self, '_transform', mtransforms.IdentityTransform())


class LinearScale(_ScaleBase, mscale.LinearScale):
    """
    As with `~matplotlib.scale.LinearScale`. `AutoFormatter` is the new
    default major formatter.
    """
    name = 'linear'
    """The registered scale name."""


class LogitScale(_ScaleBase, mscale.LogitScale):
    """
    As with `~matplotlib.scale.LogitScale`. `AutoFormatter` is the new
    default major formatter.
    """
    name = 'logit'
    """The registered scale name."""


class LogScale(_ScaleBase, mscale.LogScale):
    """
    As with `~matplotlib.scale.LogScale`. `AutoFormatter` is the new
    default major formatter. Separate "``x``" and "``y``" versions of each
    keyword argument are no longer required.
    """
    name = 'log'
    """The registered scale name."""

    def __init__(self, axis, **kwargs):
        """
        Parameters
        ----------
        base : float, optional
            The base of the logarithm. Default is ``10``.
        nonpos : {'mask', 'clip'}, optional
            Non-positive values in *x* or *y* can be masked as
            invalid, or clipped to a very small positive number.
        subs : list of int, optional
            Default tick locations are on these multiples of each power
            of the base. For example, ``subs=(1,2,5)`` draws ticks on 1, 2, 5,
            10, 20, 50, etc.
        basex, basey, nonposx, nonposy, subsx, subsy
            Aliases for the above keywords. These used to be conditional
            on the *name* of the axis...... yikes.
        """
        kwargs = _parse_logscale_args(kwargs, 'base', 'nonpos', 'subs')
        super().__init__(axis, **kwargs)
        # self._major_formatter = Formatter('log')
        self._major_locator = Locator('log', base=self.base)
        self._minor_locator = Locator('log', base=self.base, subs=self.subs)


class SymmetricalLogScale(_ScaleBase, mscale.SymmetricalLogScale):
    """
    As with `~matplotlib.scale.SymmetricLogScale`. `AutoFormatter` is the new
    default major formatter. Separate "``x``" and "``y``" versions of each
    keyword argument are no longer required.
    """
    name = 'symlog'
    """The registered scale name."""

    def __init__(self, axis, **kwargs):
        """
        Parameters
        ----------
        base : float, optional
            The base of the logarithm. Default is ``10``.
        linthresh : float, optional
            Defines the range ``(-linthresh, linthresh)``, within which the
            plot is linear.  This avoids having the plot go to infinity around
            zero. Defaults to 2.
        linscale : float, optional
            This allows the linear range ``(-linthresh, linthresh)`` to be
            stretched relative to the logarithmic range. Its value is the
            number of decades to use for each half of the linear range. For
            example, when `linscale` is ``1`` (the default), the space used
            for the positive and negative halves of the linear range will be
            equal to one decade in the logarithmic range.
        subs : sequence of int, optional
            Default minor tick locations are on these multiples of each power
            of the base. For example, ``subs=[1,2,5]`` draws ticks on 1, 2, 5,
            10, 20, 50, 100, 200, 500, etc.
        basex, basey, linthreshx, linthreshy, linscalex, linscaley, \
subsx, subsy
            Aliases for the above keywords. These used to be conditional
            on the *name* of the axis...... yikes.
        """
        kwargs = _parse_logscale_args(kwargs,
                                      'base', 'linthresh', 'linscale', 'subs')
        super().__init__(axis, **kwargs)
        # Note the symlog locator gets base and linthresh from the transform
        # self._major_formatter = Formatter('symlog'))
        self._major_locator = Locator('symlog', transform=self.get_transform())
        self._minor_locator = Locator('symlog', transform=self.get_transform(),
                                      subs=self.subs)


class FuncScale(_ScaleBase, mscale.ScaleBase):
    """
    Arbitrary scale with user-supplied forward and inverse functions and
    an arbitrary additional transform applied thereafter. The input should
    be a tuple of functions and, optionally, a
    `~matplotlib.transforms.Transform` instance.
    """
    name = 'function'
    """The registered scale name."""

    def __init__(self, axis, functions, transform=None, scale=None,
                 major_locator=None, minor_locator=None,
                 major_formatter=None, minor_formatter=None,
                 ):
        """
        Parameters
        ----------
        axis : `~matplotlib.axis.Axis`
            The axis, required for compatibility reasons.
        functions : (function, function) or `~matplotlib.scale.ScaleBase`
            Length-2 tuple of forward and inverse functions, or another
            `~matplotlib.scale.ScaleBase` from which the functions are drawn.
        transform : `~matplotlib.transforms.Transform`, optional
            Additional transform applied after the forward function
            and before the inverse function.
        major_locator, minor_locator : `~matplotlib.ticker.Locator`, optional
            The default major and minor locator. By default these are the same
            as `~matplotlib.scale.LinearScale`.
        major_formatter, minor_formatter : `~matplotlib.ticker.Formatter`, \
optional
            The default major and minor formatter. By default these are the
            same as `~matplotlib.scale.LinearScale`.
        """
        if np.iterable(functions) and len(functions) == 2 and all(
                callable(ifunction) for ifunction in functions):
            forward, inverse = functions
        else:
            raise ValueError(
                f'scale needs length-2 list of forward and inverse '
                f'functions, not {functions!r}.')
        functransform = FuncTransform(forward, inverse)
        if transform is not None:
            if isinstance(transform, mtransforms.Transform):
                functransform = functransform + transform
            else:
                raise ValueError(
                    f'transform {transform!r} must be a Transform instance, '
                    f'not {type(transform)!r}.')
        self._transform = functransform
        if major_locator:
            self._major_locator = major_locator
        if minor_locator:
            self._minor_locator = minor_locator
        if major_formatter:
            self._major_formatter = major_formatter
        if minor_formatter:
            self._minor_formatter = minor_formatter


class FuncTransform(mtransforms.Transform):
    # Arbitrary forward and inverse transform
    # Mostly copied from matplotlib
    input_dims = 1
    output_dims = 1
    is_separable = True
    has_inverse = True

    def __init__(self, forward, inverse):
        super().__init__()
        if callable(forward) and callable(inverse):
            self._forward = forward
            self._inverse = inverse
        else:
            raise ValueError('arguments to FuncTransform must be functions')

    def inverted(self):
        return FuncTransform(self._inverse, self._forward)

    def transform_non_affine(self, values):
        return self._forward(values)


class PowerScale(_ScaleBase, mscale.ScaleBase):
    r"""
    "Power scale" that performs the transformation

    .. math::

        x^{c}

    """
    name = 'power'
    """The registered scale name."""

    def __init__(self, axis,
                 power=1, inverse=False, *, minpos=1e-300, **kwargs):
        """
        Parameters
        ----------
        axis : `~matplotlib.axis.Axis`
            The axis, required for compatibility reasons.
        power : float, optional
            The power :math:`c` to which :math:`x` is raised.
        inverse : bool, optional
            If ``True``, the "forward" direction performs
            the inverse operation :math:`x^{1/c}`.
        minpos : float, optional
            The minimum permissible value, used to truncate negative values.
        """
        super().__init__(axis)
        if not inverse:
            self._transform = PowerTransform(power, minpos)
        else:
            self._transform = InvertedPowerTransform(power, minpos)

    def limit_range_for_scale(self, vmin, vmax, minpos):
        """Returns the range *vmin* and *vmax* limited to positive numbers."""
        return max(vmin, minpos), max(vmax, minpos)


class PowerTransform(mtransforms.Transform):
    input_dims = 1
    output_dims = 1
    has_inverse = True
    is_separable = True

    def __init__(self, power, minpos):
        super().__init__()
        self.minpos = minpos
        self._power = power

    def inverted(self):
        return InvertedPowerTransform(self._power, self.minpos)

    def transform(self, a):
        aa = np.array(a)
        aa[aa <= self.minpos] = self.minpos  # necessary
        return np.power(np.array(a), self._power)

    def transform_non_affine(self, a):
        return self.transform(a)


class InvertedPowerTransform(mtransforms.Transform):
    input_dims = 1
    output_dims = 1
    has_inverse = True
    is_separable = True

    def __init__(self, power, minpos):
        super().__init__()
        self.minpos = minpos
        self._power = power

    def inverted(self):
        return PowerTransform(self._power, self.minpos)

    def transform(self, a):
        aa = np.array(a)
        aa[aa <= self.minpos] = self.minpos  # necessary
        return np.power(np.array(a), 1 / self._power)

    def transform_non_affine(self, a):
        return self.transform(a)


class ExpScale(_ScaleBase, mscale.ScaleBase):
    r"""
    "Exponential scale" that performs either of two transformations. When
    `inverse` is ``False`` (the default), performs the transformation

    .. math::

        Ca^{bx}

    where the constants :math:`a`, :math:`b`, and :math:`C` are set by the
    input (see below). When `inverse` is ``True``, this performs the inverse
    transformation

    .. math::

        (\log_a(x) - \log_a(C))/b

    which in appearence is equivalent to `LogScale` since it is just a linear
    transformation of the logarithm.
    """
    name = 'exp'
    """The registered scale name."""

    def __init__(
            self, axis,
            a=np.e, b=1, c=1, inverse=False, minpos=1e-300,
            **kwargs):
        """
        Parameters
        ----------
        axis : `~matplotlib.axis.Axis`
            The axis, required for compatibility reasons.
        a : float, optional
            The base of the exponential, i.e. the :math:`a` in :math:`Ca^{bx}`.
        b : float, optional
            The scale for the exponent, i.e. the :math:`b` in :math:`Ca^{bx}`.
        c : float, optional
            The coefficient of the exponential, i.e. the :math:`C`
            in :math:`Ca^{bx}`.
        minpos : float, optional
            The minimum permissible value, used to truncate negative values.
        inverse : bool, optional
            If ``True``, the "forward" direction performs the inverse
            operation.
        """
        super().__init__(axis)
        if not inverse:
            self._transform = ExpTransform(a, b, c, minpos)
        else:
            self._transform = InvertedExpTransform(a, b, c, minpos)

    def limit_range_for_scale(self, vmin, vmax, minpos):
        """Return *vmin* and *vmax* limited to positive numbers."""
        return max(vmin, minpos), max(vmax, minpos)


class ExpTransform(mtransforms.Transform):
    # Arbitrary exponential function
    input_dims = 1
    output_dims = 1
    has_inverse = True
    is_separable = True

    def __init__(self, a, b, c, minpos):
        super().__init__()
        self.minpos = minpos
        self._a = a
        self._b = b
        self._c = c

    def inverted(self):
        return InvertedExpTransform(self._a, self._b, self._c, self.minpos)

    def transform(self, a):
        return self._c * np.power(self._a, self._b * np.array(a))

    def transform_non_affine(self, a):
        return self.transform(a)


class InvertedExpTransform(mtransforms.Transform):
    # Inverse exponential transform
    input_dims = 1
    output_dims = 1
    has_inverse = True
    is_separable = True

    def __init__(self, a, b, c, minpos):
        super().__init__()
        self.minpos = minpos
        self._a = a
        self._b = b
        self._c = c

    def inverted(self):
        return ExpTransform(self._a, self._b, self._c, self.minpos)

    def transform(self, a):
        aa = np.array(a)
        aa[aa <= self.minpos] = self.minpos  # necessary
        return np.log(aa / self._c) / (self._b * np.log(self._a))

    def transform_non_affine(self, a):
        return self.transform(a)


class CutoffScale(_ScaleBase, mscale.ScaleBase):
    """Axis scale with arbitrary cutoffs that "accelerates" parts of the
    axis, "decelerates" parts of the axes, or discretely jumps between
    numbers.

    If `upper` is not provided, you have the following two possibilities.

    1. If `scale` is greater than 1, the axis is "accelerated" to the right
       of `lower`.
    2. If `scale` is less than 1, the axis is "decelerated" to the right
       of `lower`.

    If `upper` is provided, you have the following three possibilities.

    1. If `scale` is `numpy.inf`, this puts a cliff between `lower` and
       `upper`. The axis discretely jumps from `lower` to `upper`.
    2. If `scale` is greater than 1, the axis is "accelerated" between `lower`
       and `upper`.
    3. If `scale` is less than 1, the axis is "decelerated" between `lower`
       and `upper`.
    """
    name = 'cutoff'
    """The registered scale name."""

    def __init__(self, axis, scale, lower, upper=None, **kwargs):
        """
        Parameters
        ----------
        axis : `~matplotlib.axis.Axis`
            The matplotlib axis. Required for compatibility reasons.
        scale : float
            Value satisfying ``0 < scale <= numpy.inf``. If `scale` is
            greater than ``1``, values to the right of `lower`, or
            between `lower` and `upper`, are "accelerated". Otherwise, values
            are "decelerated". Infinity represents a discrete jump.
        lower : float
            The first cutoff point.
        upper : float, optional
            The second cutoff point (optional, see above).

        Todo
        ----
        Add method for drawing diagonal "cutoff" strokes. See
        `this post <https://stackoverflow.com/a/5669301/4970632>`__
        for class-based and multi-axis solutions.
        """
        # Note the space between 1-9 in Paul's answer is because actual
        # cutoffs were 0.1 away (and tick locations are 0.2 apart).
        if scale < 0:
            raise ValueError('Scale must be a positive float.')
        if upper is None and scale == np.inf:
            raise ValueError(
                'For a discrete jump, need both lower and upper bounds. '
                'You just provided lower bounds.')
        super().__init__(axis)
        self._transform = CutoffTransform(scale, lower, upper)


class CutoffTransform(mtransforms.Transform):
    # Create transform object
    input_dims = 1
    output_dims = 1
    has_inverse = True
    is_separable = True

    def __init__(self, scale, lower, upper=None):
        super().__init__()
        self._scale = scale
        self._lower = lower
        self._upper = upper

    def inverted(self):
        return InvertedCutoffTransform(self._scale, self._lower, self._upper)

    def transform(self, a):
        a = np.array(a)  # very numpy array
        aa = a.copy()
        scale = self._scale
        lower = self._lower
        upper = self._upper
        if upper is None:  # just scale between 2 segments
            m = (a > lower)
            aa[m] = a[m] - (a[m] - lower) * (1 - 1 / scale)
        elif lower is None:
            m = (a < upper)
            aa[m] = a[m] - (upper - a[m]) * (1 - 1 / scale)
        else:
            m1 = (a > lower)
            m2 = (a > upper)
            m3 = (a > lower) & (a < upper)
            if scale == np.inf:
                aa[m1] = a[m1] - (upper - lower)
                aa[m3] = lower
            else:
                aa[m2] = a[m2] - (upper - lower) * (1 - 1 / scale)
                aa[m3] = a[m3] - (a[m3] - lower) * (1 - 1 / scale)
        return aa

    def transform_non_affine(self, a):
        return self.transform(a)


class InvertedCutoffTransform(mtransforms.Transform):
    # Inverse of cutoff transform
    input_dims = 1
    output_dims = 1
    has_inverse = True
    is_separable = True

    def __init__(self, scale, lower, upper=None):
        super().__init__()
        self._scale = scale
        self._lower = lower
        self._upper = upper

    def inverted(self):
        return CutoffTransform(self._scale, self._lower, self._upper)

    def transform(self, a):
        a = np.array(a)
        aa = a.copy()
        scale = self._scale
        lower = self._lower
        upper = self._upper
        if upper is None:
            m = (a > lower)
            aa[m] = a[m] + (a[m] - lower) * (1 - 1 / scale)
        elif lower is None:
            m = (a < upper)
            aa[m] = a[m] + (upper - a[m]) * (1 - 1 / scale)
        else:
            n = (upper - lower) * (1 - 1 / scale)
            m1 = (a > lower)
            m2 = (a > upper - n)
            m3 = (a > lower) & (a < (upper - n))
            if scale == np.inf:
                aa[m1] = a[m1] + (upper - lower)
            else:
                aa[m2] = a[m2] + n
                aa[m3] = a[m3] + (a[m3] - lower) * (1 - 1 / scale)
        return aa

    def transform_non_affine(self, a):
        return self.transform(a)


class MercatorLatitudeScale(_ScaleBase, mscale.ScaleBase):
<<<<<<< HEAD
    r"""
    Axis scale that transforms coordinates as with latitude in the `Mercator \
projection <http://en.wikipedia.org/wiki/Mercator_projection>`__.
    Adapted from `this matplotlib example \
=======
    """
    Scales axis as with latitude in the `Mercator projection \
<http://en.wikipedia.org/wiki/Mercator_projection>`__.
    Adapted from `this example \
>>>>>>> 60bf688c
<https://matplotlib.org/examples/api/custom_scale_example.html>`__.
    The scale function is as follows.

    .. math::

        y = \\ln(\\tan(\\pi x/180) + \\sec(\\pi x/180))

    The inverse scale function is as follows.

    .. math::

        x = 180\\arctan(\\sinh(y))/\\pi

    """
    name = 'mercator'
    """The registered scale name."""

    def __init__(self, axis, *, thresh=85.0):
        """
        Parameters
        ----------
        axis : `~matplotlib.axis.Axis`
            The matplotlib axis. Required for compatibility reasons.
        thresh : float, optional
            Threshold between 0 and 90, used to constrain axis limits between
            ``-thresh`` and ``+thresh``.
        """
        super().__init__(axis)
        if thresh >= 90.0:
            raise ValueError('Threshold "thresh" must be <=90.')
        self._thresh = thresh
        self._transform = MercatorLatitudeTransform(thresh)
        self._major_formatter = Formatter('deg')
        self._smart_bounds = True

    def limit_range_for_scale(self, vmin, vmax, minpos):
        """Return *vmin* and *vmax* limited to some range within
        +/-90 degrees (exclusive)."""
        return max(vmin, -self._thresh), min(vmax, self._thresh)


class MercatorLatitudeTransform(mtransforms.Transform):
    # Default attributes
    input_dims = 1
    output_dims = 1
    is_separable = True
    has_inverse = True

    def __init__(self, thresh):
        super().__init__()
        self._thresh = thresh

    def inverted(self):
        return InvertedMercatorLatitudeTransform(self._thresh)

    def transform_non_affine(self, a):
        # With safeguards
        # TODO: Can improve this?
        a = np.deg2rad(a)  # convert to radians
        m = ma.masked_where((a < -self._thresh) | (a > self._thresh), a)
        if m.mask.any():
            return ma.log(np.abs(ma.tan(m) + 1 / ma.cos(m)))
        else:
            return np.log(np.abs(np.tan(a) + 1 / np.cos(a)))


class InvertedMercatorLatitudeTransform(mtransforms.Transform):
    # As above, but for the inverse transform
    input_dims = 1
    output_dims = 1
    is_separable = True
    has_inverse = True

    def __init__(self, thresh):
        super().__init__()
        self._thresh = thresh

    def inverted(self):
        return MercatorLatitudeTransform(self._thresh)

    def transform_non_affine(self, a):
        # m = ma.masked_where((a < -self._thresh) | (a > self._thresh), a)
        # always assume in first/fourth quadrant, i.e. go from -pi/2 to pi/2
        return np.rad2deg(np.arctan2(1, np.sinh(a)))


class SineLatitudeScale(_ScaleBase, mscale.ScaleBase):
    r"""
    Axis scale that is linear in the *sine* of *x*. The axis limits are
    constrained to fall between ``-90`` and ``+90`` degrees. The scale
    function is as follows.

    .. math::

        y = \sin(\pi x/180)

    The inverse scale function is as follows.

    .. math::

        x = 180\arcsin(y)/\pi
    """
    name = 'sine'
    """The registered scale name."""

    def __init__(self, axis):
        """
        Parameters
        ----------
        axis : `~matplotlib.axis.Axis`
            The matplotlib axis. Required for compatibility reasons.
        """
        super().__init__(axis)
        self._transform = SineLatitudeTransform()
        self._major_formatter = Formatter('deg')
        self._smart_bounds = True

    def limit_range_for_scale(self, vmin, vmax, minpos):
        """Return *vmin* and *vmax* limited to some range within
        +/-90 degrees (inclusive)."""
        return max(vmin, -90), min(vmax, 90)


class SineLatitudeTransform(mtransforms.Transform):
    # Default attributes
    input_dims = 1
    output_dims = 1
    is_separable = True
    has_inverse = True

    def __init__(self):
        # Initialize, declare attribute
        super().__init__()

    def inverted(self):
        return InvertedSineLatitudeTransform()

    def transform_non_affine(self, a):
        # With safeguards
        # TODO: Can improve this?
        with np.errstate(invalid='ignore'):  # NaNs will always be False
            m = (a >= -90) & (a <= 90)
        if not m.all():
            aa = ma.masked_where(~m, a)
            return ma.sin(np.deg2rad(aa))
        else:
            return np.sin(np.deg2rad(a))


class InvertedSineLatitudeTransform(mtransforms.Transform):
    # Inverse of SineLatitudeTransform
    input_dims = 1
    output_dims = 1
    is_separable = True
    has_inverse = True

    def __init__(self):
        super().__init__()

    def inverted(self):
        return SineLatitudeTransform()

    def transform_non_affine(self, a):
        # Clipping, instead of setting invalid
        # NOTE: Using ma.arcsin below caused super weird errors, dun do that
        aa = a.copy()
        return np.rad2deg(np.arcsin(aa))


class InverseScale(_ScaleBase, mscale.ScaleBase):
    r"""
    Axis scale that is linear in the *inverse* of *x*. The forward and inverse
    scale functions are as follows.

    .. math::

        y = x^{-1}

    """
    # Unlike log-scale, we can't just warp the space between
    # the axis limits -- have to actually change axis limits. Also this
    # scale will invert and swap the limits you provide. Weird!
    name = 'inverse'
    """The registered scale name."""

    def __init__(self, axis, **kwargs):
        """
        Parameters
        ----------
        axis : `~matplotlib.axis.Axis`
            The matplotlib axis. Required for compatibility reasons.
        """
        super().__init__(axis)
        self._transform = InverseTransform()
        self._major_locator = Locator('log', base=10, subs=(1, 2, 5))
        self._minor_locator = Locator('log', base=10, subs='auto')
        self._smart_bounds = True
        # self._minor_formatter = Fromatter('log')

    def limit_range_for_scale(self, vmin, vmax, minpos):
        """Return *vmin* and *vmax* limited to positive numbers."""
        return max(vmin, minpos), max(vmax, minpos)


class InverseTransform(mtransforms.Transform):
    # Create transform object
    input_dims = 1
    output_dims = 1
    is_separable = True
    has_inverse = True

    def __init__(self):
        super().__init__()

    def inverted(self):
        return InverseTransform()

    def transform(self, a):
        a = np.array(a)
        # f = np.abs(a) <= self.minpos # attempt for negative-friendly
        # aa[f] = np.sign(a[f])*self.minpos
        with np.errstate(divide='ignore', invalid='ignore'):
            return 1.0 / a

    def transform_non_affine(self, a):
        return self.transform(a)


#: The registered scale names and their associated
#: `~matplotlib.scale.ScaleBase` classes. See `Scale` for a table.
scales = mscale._scale_mapping

#: Mapping of strings to `~matplotlib.ticker.Locator` classes. See
#: `Locator` for a table."""
locators = {
    'none': mticker.NullLocator,
    'null': mticker.NullLocator,
    'auto': mticker.AutoLocator,
    'log': mticker.LogLocator,
    'maxn': mticker.MaxNLocator,
    'linear': mticker.LinearLocator,
    'multiple': mticker.MultipleLocator,
    'fixed': mticker.FixedLocator,
    'index': mticker.IndexLocator,
    'symlog': mticker.SymmetricalLogLocator,
    'logit': mticker.LogitLocator,
    'minor': mticker.AutoMinorLocator,
    'date': mdates.AutoDateLocator,
    'microsecond': mdates.MicrosecondLocator,
    'second': mdates.SecondLocator,
    'minute': mdates.MinuteLocator,
    'hour': mdates.HourLocator,
    'day': mdates.DayLocator,
    'weekday': mdates.WeekdayLocator,
    'month': mdates.MonthLocator,
    'year': mdates.YearLocator,
}
if hasattr(mpolar, 'ThetaLocator'):
    locators['theta'] = mpolar.ThetaLocator

#: Mapping of strings to `~matplotlib.ticker.Formatter` classes. See
#: `Formatter` for a table.
formatters = {  # note default LogFormatter uses ugly e+00 notation
    'auto': AutoFormatter,
    'frac': FracFormatter,
    'simple': SimpleFormatter,
    'date': mdates.AutoDateFormatter,
    'datestr': mdates.DateFormatter,
    'scalar': mticker.ScalarFormatter,
    'none': mticker.NullFormatter,
    'null': mticker.NullFormatter,
    'strmethod': mticker.StrMethodFormatter,
    'formatstr': mticker.FormatStrFormatter,
    'log': mticker.LogFormatterSciNotation,
    'sci': mticker.LogFormatterSciNotation,
    'math': mticker.LogFormatterMathtext,
    'logit': mticker.LogitFormatter,
    'eng': mticker.EngFormatter,
    'percent': mticker.PercentFormatter,
    'index': mticker.IndexFormatter,
}
if hasattr(mdates, 'ConciseDateFormatter'):
    formatters['concise'] = mdates.ConciseDateFormatter
if hasattr(mpolar, 'ThetaFormatter'):
    formatters['theta'] = mpolar.ThetaFormatter

# Monkey patch. Force scale_factory to accept ScaleBase instances, so that
# set_xscale and set_yscale can accept scales returned by the Scale constructor
if mscale.scale_factory is not _scale_factory:
    mscale.scale_factory = _scale_factory

# Custom scales and overrides
mscale.register_scale(CutoffScale)
mscale.register_scale(ExpScale)
mscale.register_scale(LogScale)
mscale.register_scale(LinearScale)
mscale.register_scale(LogitScale)
mscale.register_scale(FuncScale)
mscale.register_scale(PowerScale)
mscale.register_scale(SymmetricalLogScale)
mscale.register_scale(InverseScale)
mscale.register_scale(SineLatitudeScale)
mscale.register_scale(MercatorLatitudeScale)<|MERGE_RESOLUTION|>--- conflicted
+++ resolved
@@ -134,18 +134,11 @@
 
 
 def Formatter(formatter, *args, date=False, **kwargs):
-<<<<<<< HEAD
     r"""
     Return a `~matplotlib.ticker.Formatter` instance. This function is used to
     interpret the `xformatter`, `xformatter_kw`, `yformatter`, and
     `yformatter_kw` arguments when passed to
-    `~proplot.axes.CartesianAxes.format`, and the `formatter`
-=======
-    """
-    Returns a `~matplotlib.ticker.Formatter` instance, used to interpret the
-    `xformatter`, `xformatter_kw`, `yformatter`, and `yformatter_kw` arguments
-    when passed to `~proplot.axes.XYAxes.format`, and the `formatter`
->>>>>>> 60bf688c
+    `~proplot.axes.XYAxes.format`, and the `formatter`
     and `formatter_kw` arguments when passed to colorbar methods wrapped by
     `~proplot.wrappers.colorbar_wrapper`.
 
@@ -1122,17 +1115,10 @@
 
 
 class MercatorLatitudeScale(_ScaleBase, mscale.ScaleBase):
-<<<<<<< HEAD
     r"""
     Axis scale that transforms coordinates as with latitude in the `Mercator \
 projection <http://en.wikipedia.org/wiki/Mercator_projection>`__.
     Adapted from `this matplotlib example \
-=======
-    """
-    Scales axis as with latitude in the `Mercator projection \
-<http://en.wikipedia.org/wiki/Mercator_projection>`__.
-    Adapted from `this example \
->>>>>>> 60bf688c
 <https://matplotlib.org/examples/api/custom_scale_example.html>`__.
     The scale function is as follows.
 
