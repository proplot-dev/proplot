#!/usr/bin/env python3
"""
Various axis `~matplotlib.ticker.Formatter` and `~matplotlib.scale.ScaleBase`
classes. Includes constructor functions so that these classes can be selected
with a shorthand syntax.
"""
import re
from .utils import _warn_proplot, _notNone
from .rctools import rc
from numbers import Number
from fractions import Fraction
import numpy as np
import numpy.ma as ma
import matplotlib.dates as mdates
import matplotlib.projections.polar as mpolar
import matplotlib.ticker as mticker
import matplotlib.scale as mscale
import matplotlib.transforms as mtransforms
__all__ = [
    'formatters', 'locators', 'scales',
    'Formatter', 'Locator', 'Scale',
    'AutoFormatter', 'CutoffScale', 'ExpScale',
    'FracFormatter', 'FuncScale',
    'InverseScale',
    'LinearScale',
    'LogitScale',
    'LogScale',
    'MercatorLatitudeScale', 'PowerScale', 'SimpleFormatter',
    'SineLatitudeScale',
    'SymmetricalLogScale',
]

# Scale preset names and positional args
SCALE_PRESETS = {
    'quadratic': ('power', 2,),
    'cubic': ('power', 3,),
    'quartic': ('power', 4,),
    'height': ('exp', np.e, -1 / 7, 1013.25, True),
    'pressure': ('exp', np.e, -1 / 7, 1013.25, False),
    'db': ('exp', 10, 1, 0.1, True),
    'idb': ('exp', 10, 1, 0.1, False),
    'np': ('exp', np.e, 1, 1, True),
    'inp': ('exp', np.e, 1, 1, False),
}


def Locator(locator, *args, **kwargs):
    """
    Return a `~matplotlib.ticker.Locator` instance. This function is used to
    interpret the `xlocator`, `xlocator_kw`, `ylocator`, `ylocator_kw`, `xminorlocator`,
    `xminorlocator_kw`, `yminorlocator`, and `yminorlocator_kw` arguments when
    passed to `~proplot.axes.XYAxes.format`, and the `locator`, `locator_kw`
    `minorlocator`, and `minorlocator_kw` arguments when passed to colorbar
    methods wrapped by `~proplot.wrappers.colorbar_wrapper`.

    Parameters
    ----------
    locator : `~matplotlib.ticker.Locator`, str, float, or list of float
        If `~matplotlib.ticker.Locator`, the object is returned.

        If number, specifies the *multiple* used to define tick separation.
        Returns a `~matplotlib.ticker.MultipleLocator` instance.

        If list of numbers, these points are ticked. Returns a
        `~matplotlib.ticker.FixedLocator` instance.

        If string, a dictionary lookup is performed (see below table).

        ======================  ============================================  =========================================================================================
        Key                     Class                                         Description
        ======================  ============================================  =========================================================================================
        ``'null'``, ``'none'``  `~matplotlib.ticker.NullLocator`              No ticks
        ``'auto'``              `~matplotlib.ticker.AutoLocator`              Major ticks at sensible locations
        ``'minor'``             `~matplotlib.ticker.AutoMinorLocator`         Minor ticks at sensible locations
        ``'date'``              `~matplotlib.dates.AutoDateLocator`           Default tick locations for datetime axes
        ``'log'``               `~matplotlib.ticker.LogLocator` preset        For log-scale axes, ticks on each power of the base
        ``'logminor'``          `~matplotlib.ticker.LogLocator` preset        For log-scale axes, ticks on the 1st through 9th multiples of each power of the base
        ``'maxn'``              `~matplotlib.ticker.MaxNLocator`              No more than ``N`` ticks at sensible locations
        ``'linear'``            `~matplotlib.ticker.LinearLocator`            Exactly ``N`` ticks encompassing the axis limits, spaced as ``numpy.linspace(lo, hi, N)``
        ``'multiple'``          `~matplotlib.ticker.MultipleLocator`          Ticks every ``N`` step away from zero
        ``'fixed'``             `~matplotlib.ticker.FixedLocator`             Ticks at these exact locations
        ``'index'``             `~matplotlib.ticker.IndexLocator`             Ticks on the non-negative integers
        ``'symlog'``            `~matplotlib.ticker.SymmetricalLogLocator`    Ticks for symmetrical log-scale axes
        ``'logit'``             `~matplotlib.ticker.LogitLocator`             Ticks for logit-scale axes
        ``'theta'``             `~matplotlib.projections.polar.ThetaLocator`  Like the base locator but default locations are every `numpy.pi`/8 radians
        ``'year'``              `~matplotlib.dates.YearLocator`               Ticks every ``N`` years
        ``'month'``             `~matplotlib.dates.MonthLocator`              Ticks every ``N`` months
        ``'weekday'``           `~matplotlib.dates.WeekdayLocator`            Ticks every ``N`` weekdays
        ``'day'``               `~matplotlib.dates.DayLocator`                Ticks every ``N`` days
        ``'hour'``              `~matplotlib.dates.HourLocator`               Ticks every ``N`` hours
        ``'minute'``            `~matplotlib.dates.MinuteLocator`             Ticks every ``N`` minutes
        ``'second'``            `~matplotlib.dates.SecondLocator`             Ticks every ``N`` seconds
        ``'microsecond'``       `~matplotlib.dates.MicrosecondLocator`        Ticks every ``N`` microseconds
        ======================  ============================================  =========================================================================================

    *args, **kwargs
        Passed to the `~matplotlib.ticker.Locator` class.

    Returns
    -------
    `~matplotlib.ticker.Locator`
        A `~matplotlib.ticker.Locator` instance.
    """  # noqa
    if isinstance(locator, mticker.Locator):
        return locator
    # Pull out extra args
    if np.iterable(locator) and not isinstance(locator, str) and not all(
            isinstance(num, Number) for num in locator):
        locator, args = locator[0], (*locator[1:], *args)
    # Get the locator
    if isinstance(locator, str):  # dictionary lookup
        # Shorthands and defaults
        if locator == 'logminor':
            locator = 'log'
            kwargs.setdefault('subs', np.arange(10))
        elif locator == 'index':
            args = args or (1,)
            if len(args) == 1:
                args = (*args, 0)
        # Lookup
        if locator not in locators:
            raise ValueError(
                f'Unknown locator {locator!r}. Options are '
                + ', '.join(map(repr, locators.keys())) + '.')
        locator = locators[locator](*args, **kwargs)
    elif isinstance(locator, Number):  # scalar variable
        locator = mticker.MultipleLocator(locator, *args, **kwargs)
    elif np.iterable(locator):
        locator = mticker.FixedLocator(
            np.sort(locator), *args, **kwargs)  # not necessary
    else:
        raise ValueError(f'Invalid locator {locator!r}.')
    return locator


<<<<<<< HEAD
def Formatter(formatter, *args, date=False, **kwargs):
    r"""
    Return a `~matplotlib.ticker.Formatter` instance. This function is used to
    interpret the `xformatter`, `xformatter_kw`, `yformatter`, and
    `yformatter_kw` arguments when passed to
    `~proplot.axes.XYAxes.format`, and the `formatter`
=======
def Formatter(formatter, *args, date=False, index=False, **kwargs):
    """
    Returns a `~matplotlib.ticker.Formatter` instance, used to interpret the
    `xformatter`, `xformatter_kw`, `yformatter`, and `yformatter_kw` arguments
    when passed to `~proplot.axes.XYAxes.format`, and the `formatter`
>>>>>>> 80d093cb
    and `formatter_kw` arguments when passed to colorbar methods wrapped by
    `~proplot.wrappers.colorbar_wrapper`.

    Parameters
    ----------
    formatter : `~matplotlib.ticker.Formatter`, str, list of str, or function
        If `~matplotlib.ticker.Formatter`, the object is returned.

        If list of strings, ticks are labeled with these strings. Returns a
        `~matplotlib.ticker.FixedFormatter` instance when `index` is ``False``
        and an `~matplotlib.ticker.IndexFormatter` instance when `index` is
        ``True``.

        If function, labels will be generated using this function. Returns a
        `~matplotlib.ticker.FuncFormatter` instance.

        If string, there are 4 possibilities:

        1. If string contains ``'%'`` and `date` is ``False``, ticks will be
           formatted using the C-notation ``string % number`` method. See
           `this page \
<https://docs.python.org/3/library/stdtypes.html#printf-style-string-formatting>`__
           for a review.
        2. If string contains ``'%'`` and `date` is ``True``, datetime
           ``string % number`` formatting is used. See
           `this page \
<https://docs.python.org/3/library/datetime.html#strftime-and-strptime-format-codes>`__
           for a review.
        3. If string contains ``{x}`` or ``{x:...}``, ticks will be
           formatted by calling ``string.format(x=number)``.
        4. In all other cases, a dictionary lookup is performed
           (see below table).

        ======================  ==============================================  ===================================================================================================================================
        Key                     Class                                           Description
        ======================  ==============================================  ===================================================================================================================================
        ``'null'``, ``'none'``  `~matplotlib.ticker.NullFormatter`              No tick labels
        ``'auto'``              `AutoFormatter`                                 New default tick labels for axes
        ``'simple'``            `SimpleFormatter`                               New default tick labels for e.g. contour labels
        ``'frac'``              `FracFormatter`                                 Rational fractions
        ``'date'``              `~matplotlib.dates.AutoDateFormatter`           Default tick labels for datetime axes
        ``'datestr'``           `~matplotlib.dates.DateFormatter`               Date formatting with C-style ``string % format`` notation
        ``'concise'``           `~matplotlib.dates.ConciseDateFormatter`        More concise date labels introduced in `matplotlib 3.1 <https://matplotlib.org/3.1.0/users/whats_new.html#concisedateformatter>`__
        ``'scalar'``            `~matplotlib.ticker.ScalarFormatter`            Old default tick labels for axes
        ``'strmethod'``         `~matplotlib.ticker.StrMethodFormatter`         From the ``string.format`` method
        ``'formatstr'``         `~matplotlib.ticker.FormatStrFormatter`         From C-style ``string % format`` notation
        ``'log'``, ``'sci'``    `~matplotlib.ticker.LogFormatterSciNotation`    For log-scale axes with scientific notation
        ``'math'``              `~matplotlib.ticker.LogFormatterMathtext`       For log-scale axes with math text
        ``'logit'``             `~matplotlib.ticker.LogitFormatter`             For logistic-scale axes
        ``'eng'``               `~matplotlib.ticker.EngFormatter`               Engineering notation
        ``'percent'``           `~matplotlib.ticker.PercentFormatter`           Trailing percent sign
        ``'fixed'``             `~matplotlib.ticker.FixedFormatter`             List of strings
        ``'index'``             `~matplotlib.ticker.IndexFormatter`             List of strings corresponding to non-negative integer positions along the axis
        ``'theta'``             `~matplotlib.projections.polar.ThetaFormatter`  Formats radians as degrees, with a degree symbol
        ``'pi'``                `FracFormatter` preset                          Fractions of :math:`\\pi`
        ``'e'``                 `FracFormatter` preset                          Fractions of *e*
        ``'deg'``               `SimpleFormatter` preset                        Trailing degree symbol
        ``'deglon'``            `SimpleFormatter` preset                        Trailing degree symbol and cardinal "WE" indicator
        ``'deglat'``            `SimpleFormatter` preset                        Trailing degree symbol and cardinal "SN" indicator
        ``'lon'``               `SimpleFormatter` preset                        Cardinal "WE" indicator
        ``'lat'``               `SimpleFormatter` preset                        Cardinal "SN" indicator
        ======================  ==============================================  ===================================================================================================================================

    date : bool, optional
        Toggles the behavior when `formatter` contains a ``'%'`` sign (see
        above).
    index : bool, optional
        Controls the behavior when `formatter` is a list of strings (see
        above).
    *args, **kwargs
        Passed to the `~matplotlib.ticker.Formatter` class.

    Returns
    -------
    `~matplotlib.ticker.Formatter`
        A `~matplotlib.ticker.Formatter` instance.
    """  # noqa
    if isinstance(formatter, mticker.Formatter):  # formatter object
        return formatter
    # Pull out extra args
    if np.iterable(formatter) and not isinstance(formatter, str) and not all(
            isinstance(item, str) for item in formatter):
        formatter, args = formatter[0], (*formatter[1:], *args)
    # Get the formatter
    if isinstance(formatter, str):  # assumption is list of strings
        # Format strings
        if re.search(r'{x?(:.+)?}', formatter):
            formatter = mticker.StrMethodFormatter(
                formatter, *args, **kwargs)  # new-style .format() form
        elif '%' in formatter:
            if date:
                formatter = mdates.DateFormatter(
                    formatter, *args, **kwargs)  # %-style, dates
            else:
                formatter = mticker.FormatStrFormatter(
                    formatter, *args, **kwargs)  # %-style, numbers
        else:
            # Fraction shorthands
            if formatter in ('pi', 'e'):
                if formatter == 'pi':
                    symbol, number = r'$\pi$', np.pi
                else:
                    symbol, number = '$e$', np.e
                kwargs.setdefault('symbol', symbol)
                kwargs.setdefault('number', number)
                formatter = 'frac'
            # Cartographic shorthands
            if formatter in ('deg', 'deglon', 'deglat', 'lon', 'lat'):
                negpos, suffix = None, None
                if 'deg' in formatter:
                    suffix = '\N{DEGREE SIGN}'
                if 'lat' in formatter:
                    negpos = 'SN'
                if 'lon' in formatter:
                    negpos = 'WE'
                kwargs.setdefault('suffix', suffix)
                kwargs.setdefault('negpos', negpos)
                formatter = 'simple'
            # Lookup
            if formatter not in formatters:
                raise ValueError(
                    f'Unknown formatter {formatter!r}. Options are '
                    + ', '.join(map(repr, formatters.keys())) + '.')
            formatter = formatters[formatter](*args, **kwargs)
    elif callable(formatter):
        formatter = mticker.FuncFormatter(formatter, *args, **kwargs)
    elif np.iterable(formatter):  # list of strings on the major ticks
        if index:
            formatter = mticker.IndexFormatter(formatter)
        else:
            formatter = mticker.FixedFormatter(formatter)
    else:
        raise ValueError(f'Invalid formatter {formatter!r}.')
    return formatter


def Scale(scale, *args, **kwargs):
    """
    Return a `~matplotlib.scale.ScaleBase` instance. This function is used to
    interpret the `xscale`, `xscale_kw`, `yscale`, and `yscale_kw` arguments
    when passed to `~proplot.axes.CartesianAxes.format`.

    Parameters
    ----------
    scale : `~matplotlib.scale.ScaleBase`, str, (str, ...), or class
        If `~matplotlib.scale.ScaleBase`, the object is returned.

        If string, this is the registered scale name or scale "preset" (see
        below table). If an iterable is passed with the scale name as the
        first element, the subsequent items are passed to the scale class as
        positional arguments.

        =================  ===============================  =======================================================================
        Key                Class                            Description
        =================  ===============================  =======================================================================
        ``'linear'``       `~matplotlib.scale.LinearScale`  Linear
        ``'log'``          `LogScale`                       Logarithmic
        ``'symlog'``       `SymmetricalLogScale`            Logarithmic beyond finite space around zero
        ``'logit'``        `~matplotlib.scale.LogitScale`   Logistic
        ``'inverse'``      `InverseScale`                   Inverse
        ``'function'``     `FuncScale`                      Scale from arbitrary forward and backwards functions
        ``'sine'``         `SineLatitudeScale`              Sine function (in degrees)
        ``'mercator'``     `MercatorLatitudeScale`          Mercator latitude function (in degrees)
        ``'exp'``          `ExpScale`                       Arbitrary exponential function
        ``'power'``        `PowerScale`                     Arbitrary power function
        ``'cutoff'``       `CutoffScale`                    Arbitrary linear transformations
        ``'quadratic'``    `PowerScale` (preset)            Quadratic function
        ``'cubic'``        `PowerScale` (preset)            Cubic function
        ``'quartic'``      `PowerScale` (preset)            Cubic function
        ``'pressure'``     `ExpScale` (preset)              Height (in km) expressed linear in pressure
        ``'height'``       `ExpScale` (preset)              Pressure (in hPa) expressed linear in height
        ``'db'``           `ExpScale` (preset)              Ratio expressed as `decibels <https://en.wikipedia.org/wiki/Decibel>`__
        ``'np'``           `ExpScale` (preset)              Ratio expressed as `nepers <https://en.wikipedia.org/wiki/Neper>`__
        ``'idb'``          `ExpScale` (preset)              `Decibels <https://en.wikipedia.org/wiki/Decibel>`__ expressed as ratio
        ``'inp'``          `ExpScale` (preset)              `Nepers <https://en.wikipedia.org/wiki/Neper>`__ expressed as ratio
        =================  ===============================  =======================================================================

    *args, **kwargs
        Passed to the `~matplotlib.scale.ScaleBase` class.

    Returns
    -------
    `~matplotlib.scale.ScaleBase`
        The scale instance.
    """  # noqa
    if isinstance(scale, mscale.ScaleBase):
        return scale
    # Pull out extra args
    if np.iterable(scale) and not isinstance(scale, str):
        scale, args = scale[0], (*scale[1:], *args)
    if not isinstance(scale, str):
        raise ValueError(f'Invalid scale name {scale!r}. Must be string.')
    # Get scale preset
    if scale in SCALE_PRESETS:
        if args or kwargs:
            _warn_proplot(
                f'Scale {scale!r} is a scale *preset*. Ignoring positional '
                'argument(s): {args} and keyword argument(s): {kwargs}. ')
        scale, *args = SCALE_PRESETS[scale]
    # Get scale
    scale = scale.lower()
    if scale in scales:
        scale = scales[scale]
    else:
        raise ValueError(
            f'Unknown scale or preset {scale!r}. Options are '
            + ', '.join(map(repr, list(scales) + list(SCALE_PRESETS))) + '.')
    return scale(*args, **kwargs)


class AutoFormatter(mticker.ScalarFormatter):
    """
    The new default formatter, a simple wrapper around
    `~matplotlib.ticker.ScalarFormatter`. Differs from
    `~matplotlib.ticker.ScalarFormatter` in the following ways:

    1. Trims trailing zeros if any exist.
    2. Allows user to specify *range* within which major tick marks
       are labelled.
    3. Allows user to add arbitrary prefix or suffix to every
       tick label string.

    """

    def __init__(self, *args,
                 zerotrim=None, precision=None, tickrange=None,
                 prefix=None, suffix=None, **kwargs):
        """
        Parameters
        ----------
        zerotrim : bool, optional
            Whether to trim trailing zeros.
            Default is :rc:`axes.formatter.zerotrim`.
        precision : float, optional
            The maximum number of digits after the decimal point.
        tickrange : (float, float), optional
            Range within which major tick marks are labelled.
        prefix, suffix : str, optional
            Optional prefix and suffix for all strings.
        *args, **kwargs
            Passed to `matplotlib.ticker.ScalarFormatter`.
        """
        tickrange = tickrange or (-np.inf, np.inf)
        super().__init__(*args, **kwargs)
        zerotrim = _notNone(zerotrim, rc['axes.formatter.zerotrim'])
        self._maxprecision = precision
        self._zerotrim = zerotrim
        self._tickrange = tickrange
        self._prefix = prefix or ''
        self._suffix = suffix or ''

    def __call__(self, x, pos=None):
        """
        Convert number to a string.

        Parameters
        ----------
        x : float
            The value.
        pos : float, optional
            The position.
        """
        # Tick range limitation
        eps = abs(x) / 1000
        tickrange = self._tickrange
        if (x + eps) < tickrange[0] or (x - eps) > tickrange[1]:
            return ''  # avoid some ticks
        # Normal formatting
        string = super().__call__(x, pos)
        if self._maxprecision is not None and '.' in string:
            head, tail = string.split('.')
            string = head + '.' + tail[:self._maxprecision]
        if self._zerotrim and '.' in string:
            string = string.rstrip('0').rstrip('.')
        if string == '-0' or string == '\N{MINUS SIGN}0':
            string = '0'
        # Prefix and suffix
        sign = ''
        string = string.replace('-', '\N{MINUS SIGN}')
        if string and string[0] == '\N{MINUS SIGN}':
            sign, string = string[0], string[1:]
        return sign + self._prefix + string + self._suffix


def SimpleFormatter(*args, precision=6,
                    prefix=None, suffix=None, negpos=None, zerotrim=True,
                    **kwargs):
    """
    Return a formatter function that replicates the features of
    `AutoFormatter` with a `~matplotlib.ticker.FuncFormatter` instance. This
    is suitable for arbitrary number formatting that is not necessarily
    associated with any `~matplotlib.axis.Axis` instance, e.g. labelling
    contours.

    Parameters
    ----------
    precision : int, optional
        Maximum number of digits after the decimal point.
    prefix, suffix : str, optional
        Optional prefix and suffix for all strings.
    negpos : str, optional
        Length-2 string that indicates suffix for "negative" and "positive"
        numbers, meant to replace the minus sign. This is useful for
        indicating cardinal geographic coordinates.
    zerotrim : bool, optional
        Whether to trim trailing zeros.
        Default is :rc:`axes.formatter.zerotrim`.
    """
    prefix = prefix or ''
    suffix = suffix or ''
    zerotrim = _notNone(zerotrim, rc['axes.formatter.zerotrim'])

    def f(x, pos):
        # Apply suffix if not on equator/prime meridian
        if not negpos:
            tail = ''
        elif x > 0:
            tail = negpos[1]
        else:
            x *= -1
            tail = negpos[0]
        # Finally use default formatter
        string = ('{:.%df}' % precision).format(x)
        if zerotrim and '.' in string:
            string = string.rstrip('0').rstrip('.')
        if string == '-0' or string == '\N{MINUS SIGN}0':
            string = '0'
        # Prefix and suffix
        sign = ''
        string = string.replace('-', '\N{MINUS SIGN}')
        if string and string[0] == '\N{MINUS SIGN}':
            sign, string = string[0], string[1:]
        return sign + prefix + string + suffix + tail
    return mticker.FuncFormatter(f)


def FracFormatter(symbol='', number=1):
    r"""
    Return a `~matplotlib.ticker.FuncFormatter` that formats numbers as
    fractions or multiples of some arbitrary value.
    This is powered by the builtin `~fractions.Fraction` class
    and the `~fractions.Fraction.limit_denominator` method.

    Parameters
    ----------
    symbol : str
        The symbol, e.g. ``r'$\pi$'``. Default is ``''``.
    number : float
        The value, e.g. `numpy.pi`. Default is ``1``.
    """
    def f(x, pos):  # must accept location argument
        frac = Fraction(x / number).limit_denominator()
        if x == 0:
            string = '0'
        elif frac.denominator == 1:  # denominator is one
            if frac.numerator == 1 and symbol:
                string = f'{symbol:s}'
            elif frac.numerator == -1 and symbol:
                string = f'-{symbol:s}'
            else:
                string = f'{frac.numerator:d}{symbol:s}'
        else:
            if frac.numerator == 1 and symbol:  # numerator is +/-1
                string = f'{symbol:s}/{frac.denominator:d}'
            elif frac.numerator == -1 and symbol:
                string = f'-{symbol:s}/{frac.denominator:d}'
            else:  # and again make sure we use unicode minus!
                string = f'{frac.numerator:d}{symbol:s}/{frac.denominator:d}'
        return string.replace('-', '\N{MINUS SIGN}')
    return mticker.FuncFormatter(f)


def _scale_factory(scale, axis, *args, **kwargs):
    """If `scale` is a `~matplotlib.scale.ScaleBase` instance, do nothing. If
    it is a registered scale name, look up and instantiate that scale."""
    if isinstance(scale, mscale.ScaleBase):
        if args or kwargs:
            _warn_proplot(f'Ignoring args {args} and keyword args {kwargs}.')
        return scale  # do nothing
    else:
        scale = scale.lower()
        if scale not in scales:
            raise ValueError(
                f'Unknown scale {scale!r}. Options are '
                + ', '.join(map(repr, scales.keys())) + '.')
        return scales[scale](*args, **kwargs)


def _parse_logscale_args(kwargs, *keys):
    """Parse arguments for `LogScale` and `SymmetricalLogScale` that
    inexplicably require ``x`` and ``y`` suffixes by default."""
    for key in keys:
        value = _notNone(  # issues warning when multiple args passed!
            kwargs.pop(key, None),
            kwargs.pop(key + 'x', None),
            kwargs.pop(key + 'y', None),
            None, names=(key, key + 'x', key + 'y'),
        )
        if value is not None:  # dummy axis_name is 'x'
            kwargs[key + 'x'] = value
    return kwargs


class _ScaleBase(object):
    """Mixin scale class that standardizes the
    `~matplotlib.scale.ScaleBase.set_default_locators_and_formatters`
    and `~matplotlib.scale.ScaleBase.get_transform` methods.
    Also overrides `__init__` so you no longer have to instantiate scales
    with an `~matplotlib.axis.Axis` instance."""
    def __init__(self, *args, **kwargs):
        # Pass a dummy axis to the superclass
        axis = type('Axis', (object,), {'axis_name': 'x'})()
        return super().__init__(axis, *args, **kwargs)

    def set_default_locators_and_formatters(self, axis, only_if_default=False):
        """
        Apply all locators and formatters defined as attributes on
        initialization and define defaults for all scales.

        Parameters
        ----------
        axis : `~matplotlib.axis.Axis`
            The axis.
        only_if_default : bool, optional
            Whether to refrain from updating the locators and formatters if
            the axis is currently using non-default versions. Useful if we
            want to avoid overwriting user customization when the scale
            is changed.
        """
        # * We assert isDefault settings, because matplotlib does this in
        #   axis._set_scale but sometimes we need to bypass this method!
        # * Minor locator can be "non default" even when user has not changed
        #   it, due to "turning minor ticks" on and off, so always apply
        #   default if it is currently AutoMinorLocator.
        if getattr(self, '_smart_bounds', None):
            axis.set_smart_bounds(True)  # unnecessary?
        if not only_if_default or axis.isDefault_majloc:
            axis.set_major_locator(
                getattr(self, '_major_locator', None) or Locator('auto')
            )
            axis.isDefault_majloc = True
        if not only_if_default or axis.isDefault_majfmt:
            axis.set_major_formatter(
                getattr(self, '_major_formatter', None) or Formatter('auto')
            )
            axis.isDefault_majfmt = True
        if (not only_if_default or axis.isDefault_minloc or isinstance(
                axis.get_minor_locator(), mticker.AutoMinorLocator)):
            name = axis.axis_name if axis.axis_name in 'xy' else 'x'
            minor = 'minor' if rc[name + 'tick.minor.visible'] else 'null'
            axis.set_minor_locator(
                getattr(self, '_minor_locator', None) or Locator(minor)
            )
            axis.isDefault_minloc = True
        if (not only_if_default or axis.isDefault_minfmt or isinstance(
                axis.get_minor_formatter(), mticker.NullFormatter)):
            axis.set_minor_formatter(
                getattr(self, '_minor_formatter', None) or Formatter('null')
            )
            axis.isDefault_minfmt = True

    def get_transform(self):
        """Returns the scale transform."""
        return getattr(self, '_transform', mtransforms.IdentityTransform())


class LinearScale(_ScaleBase, mscale.LinearScale):
    """
    As with `~matplotlib.scale.LinearScale`. `AutoFormatter` is the new
    default major formatter.
    """
    name = 'linear'
    """The registered scale name."""


class LogitScale(_ScaleBase, mscale.LogitScale):
    """
    As with `~matplotlib.scale.LogitScale`. `AutoFormatter` is the new
    default major formatter.
    """
    name = 'logit'
    """The registered scale name."""


class LogScale(_ScaleBase, mscale.LogScale):
    """
    As with `~matplotlib.scale.LogScale`. `AutoFormatter` is the new
    default major formatter. Separate "``x``" and "``y``" versions of each
    keyword argument are no longer required.
    """
    name = 'log'
    """The registered scale name."""

    def __init__(self, **kwargs):
        """
        Parameters
        ----------
        base : float, optional
            The base of the logarithm. Default is ``10``.
        nonpos : {'mask', 'clip'}, optional
            Non-positive values in *x* or *y* can be masked as
            invalid, or clipped to a very small positive number.
        subs : list of int, optional
            Default tick locations are on these multiples of each power
            of the base. For example, ``subs=(1,2,5)`` draws ticks on 1, 2, 5,
            10, 20, 50, etc.
        basex, basey, nonposx, nonposy, subsx, subsy
            Aliases for the above keywords. These used to be conditional
            on the *name* of the axis.
        """
        kwargs = _parse_logscale_args(kwargs, 'base', 'nonpos', 'subs')
        super().__init__(**kwargs)
        # self._major_formatter = Formatter('log')
        self._major_locator = Locator('log', base=self.base)
        self._minor_locator = Locator('log', base=self.base, subs=self.subs)


class SymmetricalLogScale(_ScaleBase, mscale.SymmetricalLogScale):
    """
    As with `~matplotlib.scale.SymmetricLogScale`. `AutoFormatter` is the new
    default major formatter. Separate "``x``" and "``y``" versions of each
    keyword argument are no longer required.
    """
    name = 'symlog'
    """The registered scale name."""

    def __init__(self, **kwargs):
        """
        Parameters
        ----------
        base : float, optional
            The base of the logarithm. Default is ``10``.
        linthresh : float, optional
            Defines the range ``(-linthresh, linthresh)``, within which the
            plot is linear.  This avoids having the plot go to infinity around
            zero. Defaults to 2.
        linscale : float, optional
            This allows the linear range ``(-linthresh, linthresh)`` to be
            stretched relative to the logarithmic range. Its value is the
            number of decades to use for each half of the linear range. For
            example, when `linscale` is ``1`` (the default), the space used
            for the positive and negative halves of the linear range will be
            equal to one decade in the logarithmic range.
        subs : sequence of int, optional
            Default minor tick locations are on these multiples of each power
            of the base. For example, ``subs=[1,2,5]`` draws ticks on 1, 2, 5,
            10, 20, 50, 100, 200, 500, etc.
        basex, basey, linthreshx, linthreshy, linscalex, linscaley, \
subsx, subsy
            Aliases for the above keywords. These used to be conditional
            on the *name* of the axis.
        """
        kwargs = _parse_logscale_args(kwargs,
                                      'base', 'linthresh', 'linscale', 'subs')
        super().__init__(**kwargs)
        # Note the symlog locator gets base and linthresh from the transform
        # self._major_formatter = Formatter('symlog'))
        self._major_locator = Locator('symlog', transform=self.get_transform())
        self._minor_locator = Locator('symlog', transform=self.get_transform(),
                                      subs=self.subs)


class FuncScale(_ScaleBase, mscale.ScaleBase):
    """
    Arbitrary scale with user-supplied forward and inverse functions and
    an arbitrary additional transform applied thereafter. The input should
    be a tuple of functions and, optionally, a
    `~matplotlib.transforms.Transform` instance.
    """
    name = 'function'
    """The registered scale name."""

    def __init__(self, functions, transform=None, scale=None,
                 major_locator=None, minor_locator=None,
                 major_formatter=None, minor_formatter=None,
                 ):
        """
        Parameters
        ----------
        functions : (function, function) or `~matplotlib.scale.ScaleBase`
            Length-2 tuple of forward and inverse functions, or another
            `~matplotlib.scale.ScaleBase` from which the functions are drawn.
        transform : `~matplotlib.transforms.Transform`, optional
            Additional transform applied after the forward function
            and before the inverse function.
        major_locator, minor_locator : `~matplotlib.ticker.Locator`, optional
            The default major and minor locator. By default these are the same
            as `~matplotlib.scale.LinearScale`.
        major_formatter, minor_formatter : `~matplotlib.ticker.Formatter`, \
optional
            The default major and minor formatter. By default these are the
            same as `~matplotlib.scale.LinearScale`.
        """
        if np.iterable(functions) and len(functions) == 2 and all(
                callable(ifunction) for ifunction in functions):
            forward, inverse = functions
        else:
            raise ValueError(
                f'scale needs length-2 list of forward and inverse '
                f'functions, not {functions!r}.')
        functransform = FuncTransform(forward, inverse)
        if transform is not None:
            if isinstance(transform, mtransforms.Transform):
                functransform = functransform + transform
            else:
                raise ValueError(
                    f'transform {transform!r} must be a Transform instance, '
                    f'not {type(transform)!r}.')
        self._transform = functransform
        if major_locator:
            self._major_locator = major_locator
        if minor_locator:
            self._minor_locator = minor_locator
        if major_formatter:
            self._major_formatter = major_formatter
        if minor_formatter:
            self._minor_formatter = minor_formatter


class FuncTransform(mtransforms.Transform):
    input_dims = 1
    output_dims = 1
    is_separable = True
    has_inverse = True

    def __init__(self, forward, inverse):
        super().__init__()
        if callable(forward) and callable(inverse):
            self._forward = forward
            self._inverse = inverse
        else:
            raise ValueError('arguments to FuncTransform must be functions')

    def inverted(self):
        return FuncTransform(self._inverse, self._forward)

    def transform_non_affine(self, values):
        return self._forward(values)


class PowerScale(_ScaleBase, mscale.ScaleBase):
    r"""
    "Power scale" that performs the transformation

    .. math::

        x^{c}

    """
    name = 'power'
    """The registered scale name."""

    def __init__(self, power=1, inverse=False, *, minpos=1e-300, **kwargs):
        """
        Parameters
        ----------
        power : float, optional
            The power :math:`c` to which :math:`x` is raised.
        inverse : bool, optional
            If ``True``, the "forward" direction performs
            the inverse operation :math:`x^{1/c}`.
        minpos : float, optional
            The minimum permissible value, used to truncate negative values.
        """
        super().__init__()
        if not inverse:
            self._transform = PowerTransform(power, minpos)
        else:
            self._transform = InvertedPowerTransform(power, minpos)

    def limit_range_for_scale(self, vmin, vmax, minpos):
        """Returns the range *vmin* and *vmax* limited to positive numbers."""
        return max(vmin, minpos), max(vmax, minpos)


class PowerTransform(mtransforms.Transform):
    input_dims = 1
    output_dims = 1
    has_inverse = True
    is_separable = True

    def __init__(self, power, minpos):
        super().__init__()
        self.minpos = minpos
        self._power = power

    def inverted(self):
        return InvertedPowerTransform(self._power, self.minpos)

    def transform(self, a):
        aa = np.array(a)
        aa[aa <= self.minpos] = self.minpos  # necessary
        return np.power(np.array(a), self._power)

    def transform_non_affine(self, a):
        return self.transform(a)


class InvertedPowerTransform(mtransforms.Transform):
    input_dims = 1
    output_dims = 1
    has_inverse = True
    is_separable = True

    def __init__(self, power, minpos):
        super().__init__()
        self.minpos = minpos
        self._power = power

    def inverted(self):
        return PowerTransform(self._power, self.minpos)

    def transform(self, a):
        aa = np.array(a)
        aa[aa <= self.minpos] = self.minpos  # necessary
        return np.power(np.array(a), 1 / self._power)

    def transform_non_affine(self, a):
        return self.transform(a)


class ExpScale(_ScaleBase, mscale.ScaleBase):
    r"""
    "Exponential scale" that performs either of two transformations. When
    `inverse` is ``False`` (the default), performs the transformation

    .. math::

        Ca^{bx}

    where the constants :math:`a`, :math:`b`, and :math:`C` are set by the
    input (see below). When `inverse` is ``True``, this performs the inverse
    transformation

    .. math::

        (\log_a(x) - \log_a(C))/b

    which in appearence is equivalent to `LogScale` since it is just a linear
    transformation of the logarithm.
    """
    name = 'exp'
    """The registered scale name."""

    def __init__(
            self, a=np.e, b=1, c=1, inverse=False, minpos=1e-300,
            **kwargs):
        """
        Parameters
        ----------
        a : float, optional
            The base of the exponential, i.e. the :math:`a` in :math:`Ca^{bx}`.
        b : float, optional
            The scale for the exponent, i.e. the :math:`b` in :math:`Ca^{bx}`.
        c : float, optional
            The coefficient of the exponential, i.e. the :math:`C`
            in :math:`Ca^{bx}`.
        minpos : float, optional
            The minimum permissible value, used to truncate negative values.
        inverse : bool, optional
            If ``True``, the "forward" direction performs the inverse
            operation.
        """
        super().__init__()
        if not inverse:
            self._transform = ExpTransform(a, b, c, minpos)
        else:
            self._transform = InvertedExpTransform(a, b, c, minpos)

    def limit_range_for_scale(self, vmin, vmax, minpos):
        """Return *vmin* and *vmax* limited to positive numbers."""
        return max(vmin, minpos), max(vmax, minpos)


class ExpTransform(mtransforms.Transform):
    input_dims = 1
    output_dims = 1
    has_inverse = True
    is_separable = True

    def __init__(self, a, b, c, minpos):
        super().__init__()
        self.minpos = minpos
        self._a = a
        self._b = b
        self._c = c

    def inverted(self):
        return InvertedExpTransform(self._a, self._b, self._c, self.minpos)

    def transform(self, a):
        return self._c * np.power(self._a, self._b * np.array(a))

    def transform_non_affine(self, a):
        return self.transform(a)


class InvertedExpTransform(mtransforms.Transform):
    input_dims = 1
    output_dims = 1
    has_inverse = True
    is_separable = True

    def __init__(self, a, b, c, minpos):
        super().__init__()
        self.minpos = minpos
        self._a = a
        self._b = b
        self._c = c

    def inverted(self):
        return ExpTransform(self._a, self._b, self._c, self.minpos)

    def transform(self, a):
        aa = np.array(a)
        aa[aa <= self.minpos] = self.minpos  # necessary
        return np.log(aa / self._c) / (self._b * np.log(self._a))

    def transform_non_affine(self, a):
        return self.transform(a)


class MercatorLatitudeScale(_ScaleBase, mscale.ScaleBase):
    r"""
    Axis scale that transforms coordinates as with latitude in the `Mercator \
projection <http://en.wikipedia.org/wiki/Mercator_projection>`__.
    Adapted from `this matplotlib example \
<https://matplotlib.org/examples/api/custom_scale_example.html>`__.
    The scale function is as follows.

    .. math::

        y = \\ln(\\tan(\\pi x/180) + \\sec(\\pi x/180))

    The inverse scale function is as follows.

    .. math::

        x = 180\\arctan(\\sinh(y))/\\pi

    """
    name = 'mercator'
    """The registered scale name."""

    def __init__(self, thresh=85.0):
        """
        Parameters
        ----------
        thresh : float, optional
            Threshold between 0 and 90, used to constrain axis limits between
            ``-thresh`` and ``+thresh``.
        """
        super().__init__()
        if thresh >= 90.0:
            raise ValueError('Threshold "thresh" must be <=90.')
        self._thresh = thresh
        self._transform = MercatorLatitudeTransform(thresh)
        self._major_formatter = Formatter('deg')
        self._smart_bounds = True

    def limit_range_for_scale(self, vmin, vmax, minpos):
        """Return *vmin* and *vmax* limited to some range within
        +/-90 degrees (exclusive)."""
        return max(vmin, -self._thresh), min(vmax, self._thresh)


class MercatorLatitudeTransform(mtransforms.Transform):
    input_dims = 1
    output_dims = 1
    is_separable = True
    has_inverse = True

    def __init__(self, thresh):
        super().__init__()
        self._thresh = thresh

    def inverted(self):
        return InvertedMercatorLatitudeTransform(self._thresh)

    def transform_non_affine(self, a):
        # With safeguards
        # TODO: Can improve this?
        a = np.deg2rad(a)  # convert to radians
        m = ma.masked_where((a < -self._thresh) | (a > self._thresh), a)
        if m.mask.any():
            return ma.log(np.abs(ma.tan(m) + 1 / ma.cos(m)))
        else:
            return np.log(np.abs(np.tan(a) + 1 / np.cos(a)))


class InvertedMercatorLatitudeTransform(mtransforms.Transform):
    input_dims = 1
    output_dims = 1
    is_separable = True
    has_inverse = True

    def __init__(self, thresh):
        super().__init__()
        self._thresh = thresh

    def inverted(self):
        return MercatorLatitudeTransform(self._thresh)

    def transform_non_affine(self, a):
        # m = ma.masked_where((a < -self._thresh) | (a > self._thresh), a)
        # always assume in first/fourth quadrant, i.e. go from -pi/2 to pi/2
        return np.rad2deg(np.arctan2(1, np.sinh(a)))


class SineLatitudeScale(_ScaleBase, mscale.ScaleBase):
    r"""
    Axis scale that is linear in the *sine* of *x*. The axis limits are
    constrained to fall between ``-90`` and ``+90`` degrees. The scale
    function is as follows.

    .. math::

        y = \sin(\pi x/180)

    The inverse scale function is as follows.

    .. math::

        x = 180\arcsin(y)/\pi
    """
    name = 'sine'
    """The registered scale name."""

    def __init__(self):
        super().__init__()
        self._transform = SineLatitudeTransform()
        self._major_formatter = Formatter('deg')
        self._smart_bounds = True

    def limit_range_for_scale(self, vmin, vmax, minpos):
        """Return *vmin* and *vmax* limited to some range within
        +/-90 degrees (inclusive)."""
        return max(vmin, -90), min(vmax, 90)


class SineLatitudeTransform(mtransforms.Transform):
    input_dims = 1
    output_dims = 1
    is_separable = True
    has_inverse = True

    def __init__(self):
        super().__init__()

    def inverted(self):
        return InvertedSineLatitudeTransform()

    def transform_non_affine(self, a):
        # With safeguards
        # TODO: Can improve this?
        with np.errstate(invalid='ignore'):  # NaNs will always be False
            m = (a >= -90) & (a <= 90)
        if not m.all():
            aa = ma.masked_where(~m, a)
            return ma.sin(np.deg2rad(aa))
        else:
            return np.sin(np.deg2rad(a))


class InvertedSineLatitudeTransform(mtransforms.Transform):
    input_dims = 1
    output_dims = 1
    is_separable = True
    has_inverse = True

    def __init__(self):
        super().__init__()

    def inverted(self):
        return SineLatitudeTransform()

    def transform_non_affine(self, a):
        # Clipping, instead of setting invalid
        # NOTE: Using ma.arcsin below caused super weird errors, dun do that
        aa = a.copy()
        return np.rad2deg(np.arcsin(aa))


class CutoffScale(_ScaleBase, mscale.ScaleBase):
    """
    Axis scale with arbitrary successive thresholds between which are
    discrete jumps, "accelerations", or "decelerations". Adapted from `this \
stackoverflow post <https://stackoverflow.com/a/5669301/4970632>`__.
    """
    name = 'cutoff'
    """The registered scale name."""

    def __init__(self, *args, **kwargs):
        """
        Parameters
        ----------
        *args : (thresh_1, scale_1, ..., thresh_N, [scale_N]), optional
            Sequence of thresholds and scales. If the final scale is omitted
            (i.e. you passed an odd number of args) it is set to ``1``.

            * If ``scale_i < 1``, the axis is decelerated from ``thresh_i`` to
              ``thresh_i+1`` or, if ``i == N``, everywhere above ``thresh_i``.
            * If ``scale_i > 1``, the axis is accelerated from ``thresh_i`` to
              ``thresh_i+1`` or, if ``i == N``, everywhere above ``thresh_i``.
            * If ``scale_i == np.inf``, the axis *discretely jumps* from
              ``thresh_i`` to ``thresh_i+1``.

        Example
        -------

        >>> import proplot as plot
        ... import numpy as np
        ... thresh = plot.CutoffScale(10, 2)  # go "twice as fast" after 10
        ... skip = plot.CutoffScale(10, 0.5, 20)  # zoom in between 10 and 20
        ... jump = plot.CutoffScale(10, np.inf, 20)  # jump from 10 to 20

        """
        super().__init__()
        args = list(args)
        if len(args) % 2 == 1:
            args.append(1)
        threshs = args[::2]
        scales = args[1::2]
        self._transform = CutoffTransform(threshs, scales)


class CutoffTransform(mtransforms.Transform):
    input_dims = 1
    output_dims = 1
    has_inverse = True
    is_separable = True

    def __init__(self, threshs, scales, zero_scale_dists=None):
        # The zero_scale_dists array is used to fill in distances where scales
        # are zero. Used for inverting transorms with discrete jumps.
        super().__init__()
        if len(threshs) != len(scales):
            raise ValueError(f'Got {len(threshs)} but {len(scales)} scales.')
        if any(np.diff(threshs) <= 0):
            raise ValueError(f'Thresholds must be monotonically increasing.')
        if scales[-1] == np.inf:
            raise ValueError(f'Final scale cannot be numpy.inf.')
        if any(np.asarray(scales) < 0) or (
                any(np.asarray(scales) == 0) and zero_scale_dists is None):
            raise ValueError(f'Scales must be greater than zero.')
        self._threshs = threshs
        self._scales = scales
        with np.errstate(divide='ignore'):
            dists = np.concatenate((
                threshs[:1], np.diff(threshs) / scales[:-1]))
            if zero_scale_dists is not None:
                dists[np.asarray(scales[:-1]) == 0] = zero_scale_dists
            self._dists = dists

    def inverted(self):
        # Use same algorithm for inversion!
        threshs = np.cumsum(self._dists)  # thresholds in transformed space
        with np.errstate(divide='ignore'):
            scales = 1 / np.asarray(self._scales)  # new scales are inverse
        zero_scale_dists = np.diff(self._threshs)[scales[:-1] == 0]
        return CutoffTransform(threshs, scales,
                               zero_scale_dists=zero_scale_dists)

    def transform(self, a):
        a = np.atleast_1d(a)
        threshs = self._threshs
        scales = self._scales
        dists = self._dists
        idxs = np.searchsorted(threshs, a)  # array of indices
        with np.errstate(divide='ignore'):
            return np.array([
                ai if i == 0 else
                dists[:i].sum() + (ai - threshs[i - 1]) / scales[i - 1]
                for i, ai in zip(idxs, a)
            ])

    def transform_non_affine(self, a):
        return self.transform(a)


class InverseScale(_ScaleBase, mscale.ScaleBase):
    r"""
    Axis scale that is linear in the *inverse* of *x*. The forward and inverse
    scale functions are as follows.

    .. math::

        y = x^{-1}

    """
    # Unlike log-scale, we can't just warp the space between
    # the axis limits -- have to actually change axis limits. Also this
    # scale will invert and swap the limits you provide. Weird!
    name = 'inverse'
    """The registered scale name."""

    def __init__(self, **kwargs):
        super().__init__()
        self._transform = InverseTransform()
        self._major_locator = Locator('log', base=10, subs=(1, 2, 5))
        self._minor_locator = Locator('log', base=10, subs='auto')
        self._smart_bounds = True
        # self._minor_formatter = Fromatter('log')

    def limit_range_for_scale(self, vmin, vmax, minpos):
        """Return *vmin* and *vmax* limited to positive numbers."""
        return max(vmin, minpos), max(vmax, minpos)


class InverseTransform(mtransforms.Transform):
    # Create transform object
    input_dims = 1
    output_dims = 1
    is_separable = True
    has_inverse = True

    def __init__(self):
        super().__init__()

    def inverted(self):
        return InverseTransform()

    def transform(self, a):
        a = np.array(a)
        # f = np.abs(a) <= self.minpos # attempt for negative-friendly
        # aa[f] = np.sign(a[f])*self.minpos
        with np.errstate(divide='ignore', invalid='ignore'):
            return 1.0 / a

    def transform_non_affine(self, a):
        return self.transform(a)


#: The registered scale names and their associated
#: `~matplotlib.scale.ScaleBase` classes. See `Scale` for a table.
scales = mscale._scale_mapping

#: Mapping of strings to `~matplotlib.ticker.Locator` classes. See
#: `Locator` for a table."""
locators = {
    'none': mticker.NullLocator,
    'null': mticker.NullLocator,
    'auto': mticker.AutoLocator,
    'log': mticker.LogLocator,
    'maxn': mticker.MaxNLocator,
    'linear': mticker.LinearLocator,
    'multiple': mticker.MultipleLocator,
    'fixed': mticker.FixedLocator,
    'index': mticker.IndexLocator,
    'symlog': mticker.SymmetricalLogLocator,
    'logit': mticker.LogitLocator,
    'minor': mticker.AutoMinorLocator,
    'date': mdates.AutoDateLocator,
    'microsecond': mdates.MicrosecondLocator,
    'second': mdates.SecondLocator,
    'minute': mdates.MinuteLocator,
    'hour': mdates.HourLocator,
    'day': mdates.DayLocator,
    'weekday': mdates.WeekdayLocator,
    'month': mdates.MonthLocator,
    'year': mdates.YearLocator,
}
if hasattr(mpolar, 'ThetaLocator'):
    locators['theta'] = mpolar.ThetaLocator

#: Mapping of strings to `~matplotlib.ticker.Formatter` classes. See
#: `Formatter` for a table.
formatters = {  # note default LogFormatter uses ugly e+00 notation
    'auto': AutoFormatter,
    'frac': FracFormatter,
    'simple': SimpleFormatter,
    'date': mdates.AutoDateFormatter,
    'datestr': mdates.DateFormatter,
    'scalar': mticker.ScalarFormatter,
    'none': mticker.NullFormatter,
    'null': mticker.NullFormatter,
    'strmethod': mticker.StrMethodFormatter,
    'formatstr': mticker.FormatStrFormatter,
    'log': mticker.LogFormatterSciNotation,
    'sci': mticker.LogFormatterSciNotation,
    'math': mticker.LogFormatterMathtext,
    'logit': mticker.LogitFormatter,
    'eng': mticker.EngFormatter,
    'percent': mticker.PercentFormatter,
    'index': mticker.IndexFormatter,
}
if hasattr(mdates, 'ConciseDateFormatter'):
    formatters['concise'] = mdates.ConciseDateFormatter
if hasattr(mpolar, 'ThetaFormatter'):
    formatters['theta'] = mpolar.ThetaFormatter

# Monkey patch. Force scale_factory to accept ScaleBase instances, so that
# set_xscale and set_yscale can accept scales returned by the Scale constructor
if mscale.scale_factory is not _scale_factory:
    mscale.scale_factory = _scale_factory

# Custom scales and overrides
mscale.register_scale(CutoffScale)
mscale.register_scale(ExpScale)
mscale.register_scale(LogScale)
mscale.register_scale(LinearScale)
mscale.register_scale(LogitScale)
mscale.register_scale(FuncScale)
mscale.register_scale(PowerScale)
mscale.register_scale(SymmetricalLogScale)
mscale.register_scale(InverseScale)
mscale.register_scale(SineLatitudeScale)
mscale.register_scale(MercatorLatitudeScale)<|MERGE_RESOLUTION|>--- conflicted
+++ resolved
@@ -133,20 +133,12 @@
     return locator
 
 
-<<<<<<< HEAD
-def Formatter(formatter, *args, date=False, **kwargs):
+def Formatter(formatter, *args, date=False, index=False, **kwargs):
     r"""
     Return a `~matplotlib.ticker.Formatter` instance. This function is used to
     interpret the `xformatter`, `xformatter_kw`, `yformatter`, and
     `yformatter_kw` arguments when passed to
     `~proplot.axes.XYAxes.format`, and the `formatter`
-=======
-def Formatter(formatter, *args, date=False, index=False, **kwargs):
-    """
-    Returns a `~matplotlib.ticker.Formatter` instance, used to interpret the
-    `xformatter`, `xformatter_kw`, `yformatter`, and `yformatter_kw` arguments
-    when passed to `~proplot.axes.XYAxes.format`, and the `formatter`
->>>>>>> 80d093cb
     and `formatter_kw` arguments when passed to colorbar methods wrapped by
     `~proplot.wrappers.colorbar_wrapper`.
 
