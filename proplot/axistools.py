#!/usr/bin/env python3
"""
Various axis `~matplotlib.ticker.Formatter` and `~matplotlib.scale.ScaleBase`
classes. Includes constructor functions so that these classes can be selected
with a shorthand syntax.
"""
import re
from .utils import _warn_proplot, _notNone
from .rctools import rc
from numbers import Number
from fractions import Fraction
import copy
import numpy as np
import numpy.ma as ma
import matplotlib.dates as mdates
import matplotlib.projections.polar as mpolar
import matplotlib.ticker as mticker
import matplotlib.scale as mscale
import matplotlib.transforms as mtransforms
__all__ = [
    'formatters', 'locators', 'scales',
    'Formatter', 'Locator', 'Scale',
    'AutoFormatter', 'CutoffScale', 'ExpScale',
    'FracFormatter', 'FuncScale',
    'InverseScale',
    'LinearScale',
    'LogitScale',
    'LogScale',
    'MercatorLatitudeScale', 'PowerScale', 'SimpleFormatter',
    'SineLatitudeScale',
    'SymmetricalLogScale',
]

MAX_DIGITS = 32  # do not draw 1000 digits when LogScale limits include zero!
SCALE_PRESETS = {
    'quadratic': ('power', 2,),
    'cubic': ('power', 3,),
    'quartic': ('power', 4,),
    'height': ('exp', np.e, -1 / 7, 1013.25, True),
    'pressure': ('exp', np.e, -1 / 7, 1013.25, False),
    'db': ('exp', 10, 1, 0.1, True),
    'idb': ('exp', 10, 1, 0.1, False),
    'np': ('exp', np.e, 1, 1, True),
    'inp': ('exp', np.e, 1, 1, False),
}


def Locator(locator, *args, **kwargs):
    """
    Return a `~matplotlib.ticker.Locator` instance. This function is used to
    interpret the `xlocator`, `xlocator_kw`, `ylocator`, `ylocator_kw`, `xminorlocator`,
    `xminorlocator_kw`, `yminorlocator`, and `yminorlocator_kw` arguments when
    passed to `~proplot.axes.XYAxes.format`, and the `locator`, `locator_kw`
    `minorlocator`, and `minorlocator_kw` arguments when passed to colorbar
    methods wrapped by `~proplot.wrappers.colorbar_wrapper`.

    Parameters
    ----------
    locator : `~matplotlib.ticker.Locator`, str, float, or list of float
        If `~matplotlib.ticker.Locator`, the object is returned.

        If number, specifies the *multiple* used to define tick separation.
        Returns a `~matplotlib.ticker.MultipleLocator` instance.

        If list of numbers, these points are ticked. Returns a
        `~matplotlib.ticker.FixedLocator` instance.

        If string, a dictionary lookup is performed (see below table).

        ======================  =================================================  ================================================================================================
        Key                     Class                                              Description
        ======================  =================================================  ================================================================================================
        ``'null'``, ``'none'``  `~matplotlib.ticker.NullLocator`                   No ticks
        ``'auto'``              `~matplotlib.ticker.AutoLocator`                   Major ticks at sensible locations
        ``'minor'``             `~matplotlib.ticker.AutoMinorLocator`              Minor ticks at sensible locations
        ``'date'``              `~matplotlib.dates.AutoDateLocator`                Default tick locations for datetime axes
        ``'fixed'``             `~matplotlib.ticker.FixedLocator`                  Ticks at these exact locations
        ``'index'``             `~matplotlib.ticker.IndexLocator`                  Ticks on the non-negative integers
        ``'linear'``            `~matplotlib.ticker.LinearLocator`                 Exactly ``N`` ticks encompassing the axis limits, spaced as ``numpy.linspace(lo, hi, N)``
        ``'log'``               `~matplotlib.ticker.LogLocator`                    Ticks for log-scale axes
        ``'logminor'``          `~matplotlib.ticker.LogLocator` preset             Ticks for log-scale axes on the 1st through 9th multiples of each power of the base
        ``'logit'``             `~matplotlib.ticker.LogitLocator`                  Ticks for logit-scale axes
        ``'logitminor'``        `~matplotlib.ticker.LogitLocator` preset           Ticks for logit-scale axes with ``minor=True`` passed to `~matplotlib.ticker.LogitLocator`
        ``'maxn'``              `~matplotlib.ticker.MaxNLocator`                   No more than ``N`` ticks at sensible locations
        ``'multiple'``          `~matplotlib.ticker.MultipleLocator`               Ticks every ``N`` step away from zero
        ``'symlog'``            `~matplotlib.ticker.SymmetricalLogLocator`         Ticks for symmetrical log-scale axes
        ``'symlogminor'``       `~matplotlib.ticker.SymmetricalLogLocator` preset  Ticks for symmetrical log-scale axes on the 1st through 9th multiples of each power of the base
        ``'theta'``             `~matplotlib.projections.polar.ThetaLocator`       Like the base locator but default locations are every `numpy.pi`/8 radians
        ``'year'``              `~matplotlib.dates.YearLocator`                    Ticks every ``N`` years
        ``'month'``             `~matplotlib.dates.MonthLocator`                   Ticks every ``N`` months
        ``'weekday'``           `~matplotlib.dates.WeekdayLocator`                 Ticks every ``N`` weekdays
        ``'day'``               `~matplotlib.dates.DayLocator`                     Ticks every ``N`` days
        ``'hour'``              `~matplotlib.dates.HourLocator`                    Ticks every ``N`` hours
        ``'minute'``            `~matplotlib.dates.MinuteLocator`                  Ticks every ``N`` minutes
        ``'second'``            `~matplotlib.dates.SecondLocator`                  Ticks every ``N`` seconds
        ``'microsecond'``       `~matplotlib.dates.MicrosecondLocator`             Ticks every ``N`` microseconds
        ======================  =================================================  ================================================================================================

    *args, **kwargs
        Passed to the `~matplotlib.ticker.Locator` class.

    Returns
    -------
    `~matplotlib.ticker.Locator`
        A `~matplotlib.ticker.Locator` instance.
    """  # noqa
    if isinstance(locator, mticker.Locator):
        return locator
    # Pull out extra args
    if np.iterable(locator) and not isinstance(locator, str) and not all(
            isinstance(num, Number) for num in locator):
        locator, args = locator[0], (*locator[1:], *args)
    # Get the locator
    if isinstance(locator, str):  # dictionary lookup
        # Shorthands and defaults
        if locator in ('logminor', 'logitminor', 'symlogminor'):
            locator, _ = locator.split('minor')
            if locator == 'logit':
                kwargs.setdefault('minor', True)
            else:
                kwargs.setdefault('subs', np.arange(1, 10))
        elif locator == 'index':
            args = args or (1,)
            if len(args) == 1:
                args = (*args, 0)
        # Lookup
        if locator not in locators:
            raise ValueError(
                f'Unknown locator {locator!r}. Options are '
                + ', '.join(map(repr, locators.keys())) + '.'
            )
        locator = locators[locator](*args, **kwargs)
    elif isinstance(locator, Number):  # scalar variable
        locator = mticker.MultipleLocator(locator, *args, **kwargs)
    elif np.iterable(locator):
        locator = mticker.FixedLocator(
            np.sort(locator), *args, **kwargs)  # not necessary
    else:
        raise ValueError(f'Invalid locator {locator!r}.')
    return locator


def Formatter(formatter, *args, date=False, index=False, **kwargs):
    r"""
    Return a `~matplotlib.ticker.Formatter` instance. This function is used to
    interpret the `xformatter`, `xformatter_kw`, `yformatter`, and
    `yformatter_kw` arguments when passed to
    `~proplot.axes.XYAxes.format`, and the `formatter`
    and `formatter_kw` arguments when passed to colorbar methods wrapped by
    `~proplot.wrappers.colorbar_wrapper`.

    Parameters
    ----------
    formatter : `~matplotlib.ticker.Formatter`, str, list of str, or function
        If `~matplotlib.ticker.Formatter`, the object is returned.

        If list of strings, ticks are labeled with these strings. Returns a
        `~matplotlib.ticker.FixedFormatter` instance when `index` is ``False``
        and an `~matplotlib.ticker.IndexFormatter` instance when `index` is
        ``True``.

        If function, labels will be generated using this function. Returns a
        `~matplotlib.ticker.FuncFormatter` instance.

        If string, there are 4 possibilities:

        1. If string contains ``'%'`` and `date` is ``False``, ticks will be
           formatted using the C-notation ``string % number`` method. See
           `this page \
<https://docs.python.org/3/library/stdtypes.html#printf-style-string-formatting>`__
           for a review.
        2. If string contains ``'%'`` and `date` is ``True``, datetime
           ``string % number`` formatting is used. See
           `this page \
<https://docs.python.org/3/library/datetime.html#strftime-and-strptime-format-codes>`__
           for a review.
        3. If string contains ``{x}`` or ``{x:...}``, ticks will be
           formatted by calling ``string.format(x=number)``.
        4. In all other cases, a dictionary lookup is performed
           (see below table).

        ======================  ==============================================  ===================================================================================================================================
        Key                     Class                                           Description
        ======================  ==============================================  ===================================================================================================================================
        ``'null'``, ``'none'``  `~matplotlib.ticker.NullFormatter`              No tick labels
        ``'auto'``              `AutoFormatter`                                 New default tick labels for axes
        ``'simple'``            `SimpleFormatter`                               New default tick labels for e.g. contour labels
        ``'frac'``              `FracFormatter`                                 Rational fractions
        ``'date'``              `~matplotlib.dates.AutoDateFormatter`           Default tick labels for datetime axes
        ``'concise'``           `~matplotlib.dates.ConciseDateFormatter`        More concise date labels introduced in `matplotlib 3.1 <https://matplotlib.org/3.1.0/users/whats_new.html#concisedateformatter>`__
        ``'datestr'``           `~matplotlib.dates.DateFormatter`               Date formatting with C-style ``string % format`` notation
        ``'eng'``               `~matplotlib.ticker.EngFormatter`               Engineering notation
        ``'fixed'``             `~matplotlib.ticker.FixedFormatter`             List of strings
        ``'formatstr'``         `~matplotlib.ticker.FormatStrFormatter`         From C-style ``string % format`` notation
        ``'index'``             `~matplotlib.ticker.IndexFormatter`             List of strings corresponding to non-negative integer positions along the axis
        ``'log'``, ``'sci'``    `~matplotlib.ticker.LogFormatterSciNotation`    For log-scale axes with scientific notation
        ``'logit'``             `~matplotlib.ticker.LogitFormatter`             For logistic-scale axes
        ``'math'``              `~matplotlib.ticker.LogFormatterMathtext`       For log-scale axes with math text
        ``'percent'``           `~matplotlib.ticker.PercentFormatter`           Trailing percent sign
        ``'scalar'``            `~matplotlib.ticker.ScalarFormatter`            Old default tick labels for axes
        ``'strmethod'``         `~matplotlib.ticker.StrMethodFormatter`         From the ``string.format`` method
        ``'theta'``             `~matplotlib.projections.polar.ThetaFormatter`  Formats radians as degrees, with a degree symbol
        ``'e'``                 `FracFormatter` preset                          Fractions of *e*
        ``'pi'``                `FracFormatter` preset                          Fractions of :math:`\\pi`
        ``'deg'``               `AutoFormatter` preset                          Trailing degree symbol
        ``'deglat'``            `AutoFormatter` preset                          Trailing degree symbol and cardinal "SN" indicator
        ``'deglon'``            `AutoFormatter` preset                          Trailing degree symbol and cardinal "WE" indicator
        ``'lat'``               `AutoFormatter` preset                          Cardinal "SN" indicator
        ``'lon'``               `AutoFormatter` preset                          Cardinal "WE" indicator
        ======================  ==============================================  ===================================================================================================================================

    date : bool, optional
        Toggles the behavior when `formatter` contains a ``'%'`` sign (see
        above).
    index : bool, optional
        Controls the behavior when `formatter` is a list of strings (see
        above).
    *args, **kwargs
        Passed to the `~matplotlib.ticker.Formatter` class.

    Returns
    -------
    `~matplotlib.ticker.Formatter`
        A `~matplotlib.ticker.Formatter` instance.
    """  # noqa
    if isinstance(formatter, mticker.Formatter):  # formatter object
        return formatter
    # Pull out extra args
    if np.iterable(formatter) and not isinstance(formatter, str) and not all(
            isinstance(item, str) for item in formatter):
        formatter, args = formatter[0], (*formatter[1:], *args)
    # Get the formatter
    if isinstance(formatter, str):  # assumption is list of strings
        # Format strings
        if re.search(r'{x?(:.+)?}', formatter):
            formatter = mticker.StrMethodFormatter(
                formatter, *args, **kwargs)  # new-style .format() form
        elif '%' in formatter:
            if date:
                formatter = mdates.DateFormatter(
                    formatter, *args, **kwargs)  # %-style, dates
            else:
                formatter = mticker.FormatStrFormatter(
                    formatter, *args, **kwargs)  # %-style, numbers
        else:
            # Fraction shorthands
            if formatter in ('pi', 'e'):
                if formatter == 'pi':
                    symbol, number = r'$\pi$', np.pi
                else:
                    symbol, number = '$e$', np.e
                kwargs.setdefault('symbol', symbol)
                kwargs.setdefault('number', number)
                formatter = 'frac'
            # Cartographic shorthands
            if formatter in ('deg', 'deglon', 'deglat', 'lon', 'lat'):
                negpos, suffix = None, None
                if 'deg' in formatter:
                    suffix = '\N{DEGREE SIGN}'
                if 'lat' in formatter:
                    negpos = 'SN'
                if 'lon' in formatter:
                    negpos = 'WE'
                kwargs.setdefault('suffix', suffix)
                kwargs.setdefault('negpos', negpos)
                formatter = 'auto'
            # Lookup
            if formatter not in formatters:
                raise ValueError(
                    f'Unknown formatter {formatter!r}. Options are '
                    + ', '.join(map(repr, formatters.keys())) + '.'
                )
            formatter = formatters[formatter](*args, **kwargs)
    elif callable(formatter):
        formatter = mticker.FuncFormatter(formatter, *args, **kwargs)
    elif np.iterable(formatter):  # list of strings on the major ticks
        if index:
            formatter = mticker.IndexFormatter(formatter)
        else:
            formatter = mticker.FixedFormatter(formatter)
    else:
        raise ValueError(f'Invalid formatter {formatter!r}.')
    return formatter


def Scale(scale, *args, **kwargs):
    """
    Return a `~matplotlib.scale.ScaleBase` instance. This function is used to
    interpret the `xscale`, `xscale_kw`, `yscale`, and `yscale_kw` arguments
    when passed to `~proplot.axes.CartesianAxes.format`.

    Parameters
    ----------
    scale : `~matplotlib.scale.ScaleBase`, str, (str, ...), or class
        If `~matplotlib.scale.ScaleBase`, the object is returned.

        If string, this is the registered scale name or scale "preset" (see
        below table).

        If list or tuple and the first element is a string, the subsequent
        items are passed to the scale class as positional arguments. For
        example, ``ax.format(xscale=('power', 2))`` applies the ``'quadratic'``
        scale to the *x* axis.

        =================  =======================  =======================================================================
        Key                Class                    Description
        =================  =======================  =======================================================================
        ``'linear'``       `LinearScale`            Linear
        ``'log'``          `LogScale`               Logarithmic
        ``'symlog'``       `SymmetricalLogScale`    Logarithmic beyond finite space around zero
        ``'logit'``        `LogitScale`             Logistic
        ``'inverse'``      `InverseScale`           Inverse
        ``'function'``     `FuncScale`              Scale from arbitrary forward and backwards functions
        ``'sine'``         `SineLatitudeScale`      Sine function (in degrees)
        ``'mercator'``     `MercatorLatitudeScale`  Mercator latitude function (in degrees)
        ``'exp'``          `ExpScale`               Arbitrary exponential function
        ``'power'``        `PowerScale`             Arbitrary power function
        ``'cutoff'``       `CutoffScale`            Arbitrary piecewise linear transformations
        ``'quadratic'``    `PowerScale` (preset)    Quadratic function
        ``'cubic'``        `PowerScale` (preset)    Cubic function
        ``'quartic'``      `PowerScale` (preset)    Cubic function
        ``'db'``           `ExpScale` (preset)      Ratio expressed as `decibels <https://en.wikipedia.org/wiki/Decibel>`__
        ``'np'``           `ExpScale` (preset)      Ratio expressed as `nepers <https://en.wikipedia.org/wiki/Neper>`__
        ``'idb'``          `ExpScale` (preset)      `Decibels <https://en.wikipedia.org/wiki/Decibel>`__ expressed as ratio
        ``'inp'``          `ExpScale` (preset)      `Nepers <https://en.wikipedia.org/wiki/Neper>`__ expressed as ratio
        ``'pressure'``     `ExpScale` (preset)      Height (in km) expressed linear in pressure
        ``'height'``       `ExpScale` (preset)      Pressure (in hPa) expressed linear in height
        =================  =======================  =======================================================================

    *args, **kwargs
        Passed to the `~matplotlib.scale.ScaleBase` class.

    Returns
    -------
    `~matplotlib.scale.ScaleBase`
        The scale instance.
    """  # noqa
    # NOTE: Why not try to interpret FuncScale arguments, like when lists
    # of numbers are passed to Locator? Because FuncScale *itself* accepts
    # ScaleBase classes as arguments... but constructor functions cannot
    # do anything but return the class instance upon receiving one.
    if isinstance(scale, mscale.ScaleBase):
        return scale
    # Pull out extra args
    if np.iterable(scale) and not isinstance(scale, str):
        scale, args = scale[0], (*scale[1:], *args)
    if not isinstance(scale, str):
        raise ValueError(f'Invalid scale name {scale!r}. Must be string.')
    # Get scale preset
    if scale in SCALE_PRESETS:
        if args or kwargs:
            _warn_proplot(
                f'Scale {scale!r} is a scale *preset*. Ignoring positional '
                'argument(s): {args} and keyword argument(s): {kwargs}. '
            )
        scale, *args = SCALE_PRESETS[scale]
    # Get scale
    scale = scale.lower()
    if scale in scales:
        scale = scales[scale]
    else:
        raise ValueError(
            f'Unknown scale or preset {scale!r}. Options are '
            + ', '.join(map(repr, list(scales) + list(SCALE_PRESETS))) + '.'
        )
    return scale(*args, **kwargs)


def _zerofix(x, string, precision=6):
    """
    Try to fix non-zero tick labels formatted as ``'0'``.
    """
    if string.rstrip('0').rstrip('.') == '0' and x != 0:
        string = ('{:.%df}' % precision).format(x)
    return string


class AutoFormatter(mticker.ScalarFormatter):
    """
    The new default formatter, a simple wrapper around
    `~matplotlib.ticker.ScalarFormatter`. Differs from
    `~matplotlib.ticker.ScalarFormatter` in the following ways:

    1. Trims trailing zeros if any exist.
    2. Allows user to specify *range* within which major tick marks
       are labelled.
    3. Allows user to add arbitrary prefix or suffix to every
       tick label string.
    """
    def __init__(
        self, *args,
        zerotrim=None, precision=None, tickrange=None,
        prefix=None, suffix=None, negpos=None, **kwargs
    ):
        """
        Parameters
        ----------
        zerotrim : bool, optional
            Whether to trim trailing zeros.
            Default is :rc:`axes.formatter.zerotrim`.
        tickrange : (float, float), optional
            Range within which major tick marks are labelled.
        prefix, suffix : str, optional
            Prefix and suffix for all strings.
        negpos : str, optional
            Length-2 string indicating the suffix for "negative" and "positive"
            numbers, meant to replace the minus sign. This is useful for
            indicating cardinal geographic coordinates.
        *args, **kwargs
            Passed to `~matplotlib.ticker.ScalarFormatter`.

        Warning
        -------
        The matplotlib `~matplotlib.ticker.ScalarFormatter` determines the
        number of significant digits based on the axis limits, and therefore
        may *truncate* digits while formatting ticks on highly non-linear
        axis scales like `~proplot.axistools.LogScale`. We try to correct
        this behavior with a patch.
        """
        super().__init__(*args, **kwargs)
        zerotrim = _notNone(zerotrim, rc['axes.formatter.zerotrim'])
        self._zerotrim = zerotrim
        self._tickrange = tickrange
        self._prefix = prefix or ''
        self._suffix = suffix or ''
        self._negpos = negpos or ''

    def __call__(self, x, pos=None):
        """
        Convert number to a string.

        Parameters
        ----------
        x : float
            The value.
        pos : float, optional
            The position.
        """
        # Tick range limitation
        eps = abs(x) / 1000
        tickrange = self._tickrange
        if (x + eps) < tickrange[0] or (x - eps) > tickrange[1]:
            return ''  # avoid some ticks
        # Negative positive handling
        if not self._negpos or x == 0:
            tail = ''
        elif x > 0:
            tail = self._negpos[1]
        else:
            x *= -1
            tail = self._negpos[0]
        # Format the string
        string = super().__call__(x, pos)
        for i in range(2):
            # Try to fix non-zero values formatted as zero
            if self._zerotrim and '.' in string:
                string = string.rstrip('0').rstrip('.')
            string = string.replace('-', '\N{MINUS SIGN}')
            if string == '\N{MINUS SIGN}0':
                string = '0'
            if i == 0 and string == '0' and x != 0:
                # Hard limit of MAX_DIGITS sigfigs
                string = ('{:.%df}' % min(
                    abs(np.log10(x) // 1), MAX_DIGITS)).format(x)
                continue
            break
        # Prefix and suffix
        sign = ''
        if string and string[0] == '\N{MINUS SIGN}':
            sign, string = string[0], string[1:]
        return sign + self._prefix + string + self._suffix + tail


def SimpleFormatter(*args, precision=6, zerotrim=True, **kwargs):
    """
    Return a `~matplotlib.ticker.FuncFormatter` instance that replicates the
    `zerotrim` feature from `AutoFormatter`. This is more suitable for
    arbitrary number formatting not necessarily associated with any
    `~matplotlib.axis.Axis` instance, e.g. labeling contours.

    Parameters
    ----------
    precision : int, optional
        The maximum number of digits after the decimal point.
    zerotrim : bool, optional
        Whether to trim trailing zeros.
        Default is :rc:`axes.formatter.zerotrim`.
    """
    zerotrim = _notNone(zerotrim, rc['axes.formatter.zerotrim'])

    def f(x, pos):
        string = ('{:.%df}' % precision).format(x)
        if zerotrim and '.' in string:
            string = string.rstrip('0').rstrip('.')
        if string == '-0' or string == '\N{MINUS SIGN}0':
            string = '0'
        return string.replace('-', '\N{MINUS SIGN}')
    return mticker.FuncFormatter(f)


def FracFormatter(symbol='', number=1):
    r"""
    Return a `~matplotlib.ticker.FuncFormatter` that formats numbers as
    fractions or multiples of some arbitrary value.
    This is powered by the builtin `~fractions.Fraction` class
    and the `~fractions.Fraction.limit_denominator` method.

    Parameters
    ----------
    symbol : str
        The symbol, e.g. ``r'$\pi$'``. Default is ``''``.
    number : float
        The value, e.g. `numpy.pi`. Default is ``1``.
    """
    def f(x, pos):  # must accept location argument
        frac = Fraction(x / number).limit_denominator()
        if x == 0:
            string = '0'
        elif frac.denominator == 1:  # denominator is one
            if frac.numerator == 1 and symbol:
                string = f'{symbol:s}'
            elif frac.numerator == -1 and symbol:
                string = f'-{symbol:s}'
            else:
                string = f'{frac.numerator:d}{symbol:s}'
        else:
            if frac.numerator == 1 and symbol:  # numerator is +/-1
                string = f'{symbol:s}/{frac.denominator:d}'
            elif frac.numerator == -1 and symbol:
                string = f'-{symbol:s}/{frac.denominator:d}'
            else:  # and again make sure we use unicode minus!
                string = f'{frac.numerator:d}{symbol:s}/{frac.denominator:d}'
        return string.replace('-', '\N{MINUS SIGN}')
    return mticker.FuncFormatter(f)


def _scale_factory(scale, axis, *args, **kwargs):
    """If `scale` is a `~matplotlib.scale.ScaleBase` instance, do nothing. If
    it is a registered scale name, look up and instantiate that scale."""
    if isinstance(scale, mscale.ScaleBase):
        if args or kwargs:
            _warn_proplot(f'Ignoring args {args} and keyword args {kwargs}.')
        return scale  # do nothing
    else:
        scale = scale.lower()
        if scale not in scales:
            raise ValueError(
                f'Unknown scale {scale!r}. Options are '
                + ', '.join(map(repr, scales.keys())) + '.'
            )
        return scales[scale](*args, **kwargs)


def _parse_logscale_args(kwargs, *keys):
    """Parse arguments for `LogScale` and `SymmetricalLogScale` that
    inexplicably require ``x`` and ``y`` suffixes by default."""
    for key in keys:
        value = _notNone(  # issues warning when multiple args passed!
            kwargs.pop(key, None),
            kwargs.pop(key + 'x', None),
            kwargs.pop(key + 'y', None),
            None, names=(key, key + 'x', key + 'y'),
        )
        if key == 'linthresh' and value is None:
            # NOTE: If linthresh is *exactly* on a power of the base, can
            # end up with additional log-locator step inside the threshold,
            # e.g. major ticks on -10, -1, -0.1, 0.1, 1, 10 for linthresh of
            # 1. Adding slight offset to *desired* linthresh prevents this.
            value = 1 + 1e-10
        if key == 'subs' and value is None:
            value = np.arange(1, 10)
        if value is not None:  # dummy axis_name is 'x'
            kwargs[key + 'x'] = value
    return kwargs


class _ScaleBase(object):
    """Mixin scale class that standardizes the
    `~matplotlib.scale.ScaleBase.set_default_locators_and_formatters`
    and `~matplotlib.scale.ScaleBase.get_transform` methods.
    Also overrides `__init__` so you no longer have to instantiate scales
    with an `~matplotlib.axis.Axis` instance."""
    def __init__(self, *args, **kwargs):
        # Pass a dummy axis to the superclass
        axis = type('Axis', (object,), {'axis_name': 'x'})()
        super().__init__(axis, *args, **kwargs)
        self._default_smart_bounds = None
        self._default_major_locator = None
        self._default_minor_locator = None
        self._default_major_formatter = None
        self._default_minor_formatter = None

    def set_default_locators_and_formatters(self, axis, only_if_default=False):
        """
        Apply all locators and formatters defined as attributes on
        initialization and define defaults for all scales.

        Parameters
        ----------
        axis : `~matplotlib.axis.Axis`
            The axis.
        only_if_default : bool, optional
            Whether to refrain from updating the locators and formatters if
            the axis is currently using non-default versions. Useful if we
            want to avoid overwriting user customization when the scale
            is changed.
        """
        # Apply isDefault because matplotlib does this in axis._set_scale
        # but sometimes we need to bypass this method! Minor locator can be
        # "non default" even when user has not changed it, due to "turning
        # minor ticks" on and off, so set as 'default' if AutoMinorLocator.
        if self._default_smart_bounds is not None:
            axis.set_smart_bounds(self._default_smart_bounds)
        if not only_if_default or axis.isDefault_majloc:
            axis.set_major_locator(
                self._default_major_locator or Locator('auto')
            )
            axis.isDefault_majloc = True
        if not only_if_default or axis.isDefault_majfmt:
            axis.set_major_formatter(
                self._default_major_formatter or Formatter('auto')
            )
            axis.isDefault_majfmt = True
        if not only_if_default or axis.isDefault_minloc:
            name = axis.axis_name if axis.axis_name in 'xy' else 'x'
            axis.set_minor_locator(
                self._default_minor_locator or Locator(
                    'minor' if rc[name + 'tick.minor.visible'] else 'null'
                )
            )
            axis.isDefault_minloc = True
        if not only_if_default or axis.isDefault_minfmt:
            axis.set_minor_formatter(
                self._default_minor_formatter or Formatter('null')
            )
            axis.isDefault_minfmt = True

    def get_transform(self):
        """Return the scale transform."""
        return self._transform


class LinearScale(_ScaleBase, mscale.LinearScale):
    """
<<<<<<< HEAD
    As with `~matplotlib.scale.LinearScale`. `AutoFormatter` is the new
=======
    As with `~matplotlib.scale.LinearScale` but with `AutoFormatter` as the
>>>>>>> 71e821e4
    default major formatter.
    """
    name = 'linear'
    """The registered scale name."""
    def __init__(self, **kwargs):
        """
        """
        super().__init__(**kwargs)
        self._transform = mtransforms.IdentityTransform()


class LogitScale(_ScaleBase, mscale.LogitScale):
    """
<<<<<<< HEAD
    As with `~matplotlib.scale.LogitScale`. `AutoFormatter` is the new
=======
    As with `~matplotlib.scale.LogitScale` but with `AutoFormatter` as the
>>>>>>> 71e821e4
    default major formatter.
    """
    name = 'logit'
    """The registered scale name."""

    def __init__(self, **kwargs):
        """
        Parameters
        ----------
        nonpos : {'mask', 'clip'}
          Values outside of (0, 1) can be masked as invalid, or clipped to a
          number very close to 0 or 1.
        """
        super().__init__(**kwargs)
        # self._default_major_formatter = Formatter('logit')
        self._default_major_locator = Locator('logit')
        self._default_minor_locator = Locator('logit', minor=True)


class LogScale(_ScaleBase, mscale.LogScale):
    """
<<<<<<< HEAD
    As with `~matplotlib.scale.LogScale`. `AutoFormatter` is the new
    default major formatter. Separate "``x``" and "``y``" versions of each
=======
    As with `~matplotlib.scale.LogScale` but with `AutoFormatter` as the
    default major formatter. Also, "``x``" and "``y``" versions of each
>>>>>>> 71e821e4
    keyword argument are no longer required.
    """
    name = 'log'
    """The registered scale name."""

    def __init__(self, **kwargs):
        """
        Parameters
        ----------
        base : float, optional
            The base of the logarithm. Default is ``10``.
        nonpos : {'mask', 'clip'}, optional
            Non-positive values in *x* or *y* can be masked as
            invalid, or clipped to a very small positive number.
        subs : list of int, optional
            Default *minor* tick locations are on these multiples of each power
            of the base. For example, ``subs=(1,2,5)`` draws ticks on 1, 2, 5,
            10, 20, 50, etc. The default is ``subs=numpy.arange(1, 10)``.
        basex, basey, nonposx, nonposy, subsx, subsy
            Aliases for the above keywords. These used to be conditional
            on the *name* of the axis.
        """
        kwargs = _parse_logscale_args(kwargs, 'base', 'nonpos', 'subs')
        super().__init__(**kwargs)
        # self._default_major_formatter = Formatter('log')
        self._default_major_locator = Locator(
            'log', base=self.base)
        self._default_minor_locator = Locator(
            'log', base=self.base, subs=self.subs)


class SymmetricalLogScale(_ScaleBase, mscale.SymmetricalLogScale):
    """
    As with `~matplotlib.scale.SymmetricLogScale`. `AutoFormatter` is the new
<<<<<<< HEAD
    default major formatter. Separate "``x``" and "``y``" versions of each
=======
    default major formatter. Also, "``x``" and "``y``" versions of each
>>>>>>> 71e821e4
    keyword argument are no longer required.
    """
    name = 'symlog'
    """The registered scale name."""

    def __init__(self, **kwargs):
        """
        Parameters
        ----------
        base : float, optional
            The base of the logarithm. Default is ``10``.
        linthresh : float, optional
            Defines the range ``(-linthresh, linthresh)``, within which the
            plot is linear.  This avoids having the plot go to infinity around
            zero. Defaults to 2.
        linscale : float, optional
            This allows the linear range ``(-linthresh, linthresh)`` to be
            stretched relative to the logarithmic range. Its value is the
            number of decades to use for each half of the linear range. For
            example, when `linscale` is ``1`` (the default), the space used
            for the positive and negative halves of the linear range will be
            equal to one decade in the logarithmic range.
        subs : sequence of int, optional
            Default *minor* tick locations are on these multiples of each power
            of the base. For example, ``subs=(1, 2, 5)`` draws ticks on 1, 2,
            5, 10, 20, 50, 100, 200, 500, etc. The default is
            ``subs=numpy.arange(1, 10)``.
        basex, basey, linthreshx, linthreshy, linscalex, linscaley, \
subsx, subsy
            Aliases for the above keywords. These used to be conditional
            on the *name* of the axis.
        """
        # Note the symlog locator gets base and linthresh from the transform
        kwargs = _parse_logscale_args(
            kwargs, 'base', 'linthresh', 'linscale', 'subs')
        super().__init__(**kwargs)
        # self._default_major_formatter = Formatter('symlog'))
        self._default_major_locator = Locator(
            'symlog', transform=self.get_transform())
        self._default_minor_locator = Locator(
            'symlog', transform=self.get_transform(), subs=self.subs)


class FuncScale(_ScaleBase, mscale.ScaleBase):
    """
    An axis scale comprised of arbitrary forward and inverse transformations.
    """
    name = 'function'
    """The registered scale name."""

    def __init__(
        self, arg, invert=False, parent_scale=None,
        major_locator=None, minor_locator=None,
        major_formatter=None, minor_formatter=None,
        smart_bounds=None,
    ):
        """
        Parameters
        ----------
        arg : function, (function, function), or \
`~matplotlib.scale.ScaleBase`
            The transform used to translate units from the parent axis to
            the secondary axis. Input can be as follows:

            * A single function that accepts a number and returns some
              transformation of that number. If you do not provide the
              inverse, the function must be
              `linear <https://en.wikipedia.org/wiki/Linear_function>`__ or \
`involutory <https://en.wikipedia.org/wiki/Involution_(mathematics)>`__.
              For example, to convert Kelvin to Celsius, use
              ``ax.dual%(x)s(lambda x: x - 273.15)``. To convert kilometers
              to meters, use ``ax.dual%(x)s(lambda x: x*1e3)``.
            * A 2-tuple of such functions. The second function must be the
              *inverse* of the first. For example, to apply the square, use
              ``ax.dual%(x)s((lambda x: x**2, lambda x: x**0.5))``.
              Again, if the first function is linear or involutory, you do
              not need to provide the second!
            * A `~matplotlib.scale.ScaleBase` instance, e.g. a scale returned
              by the `~proplot.axistools.Scale` constructor function. The
              forward transformation, inverse transformation, and default axis
              locators and formatters are borrowed from the resulting scale
              class.  For example, to apply the inverse, use
              ``ax.dual%(x)s(plot.Scale('inverse'))``.
              To apply the base-10 exponential function, use
              ``ax.dual%(x)s(plot.Scale('exp', 10))``.

        invert : bool, optional
            If ``True``, the forward and inverse functions are *swapped*.
            Used when drawing dual axes.
        parent_scale : `~matplotlib.scale.ScaleBase`
            The axis scale of the "parent" axis. Its forward transform is
            applied to the `FuncTransform`. Used when drawing dual axes.
        major_locator, minor_locator : `~matplotlib.ticker.Locator`, optional
            The default major and minor locator. By default these are
            borrowed from `transform`. If `transform` is not an axis scale,
            they are the same as `~matplotlib.scale.LinearScale`.
        major_formatter, minor_formatter : `~matplotlib.ticker.Formatter`, \
optional
            The default major and minor formatter. By default these are
            borrowed from `transform`. If `transform` is not an axis scale,
            they are the same as `~matplotlib.scale.LinearScale`.
        smart_bounds : bool, optional
            Whether "smart bounds" are enabled by default. If not ``None``,
            this is passed to `~matplotlib.axis.Axis.set_smart_bounds` when
            `~matplotlib.scale.ScaleBase.set_default_locators_and_formatters`
            is called. By default these are borrowed from `transform`.
        """
        # NOTE: We permit *arbitrary* parent axis scales. If the parent is
        # non-linear, we use *its* default locators and formatters. Assumption
        # is this is a log scale and the child is maybe some multiple or offset
        # of that scale. If the parent axis scale is linear, use the funcscale
        # defaults, which can inherit defaults.
        super().__init__()
        if callable(arg):
            forward = inverse = arg
        elif np.iterable(arg) and len(arg) == 2 and all(map(callable, arg)):
            forward, inverse = arg
        elif isinstance(arg, mscale.ScaleBase):
            trans = arg.get_transform()
            forward = trans.transform
            inverse = trans.inverted().transform
        else:
            raise ValueError(
                'Input should be a function, 2-tuple of forward and '
                'and inverse functions, or a matplotlib.scale.ScaleBase '
                f'instance, not {arg!r}.'
            )

        # Create the FuncTransform or composite transform used for this class
        # May need to invert functions for dualx() and dualy()
        if invert:
            forward, inverse = inverse, forward
        functransform = FuncTransform(forward, inverse)

        # Manage the "parent" axis scale
        # NOTE: Makes sense to use the "inverse" function here because this is
        # a transformation from some *other* axis to this one, not vice versa.
        if isinstance(parent_scale, mscale.ScaleBase):
            if isinstance(parent_scale, mscale.SymmetricalLogScale):
                kwargs = {
                    key: getattr(parent_scale, key)
                    for key in ('base', 'linthresh', 'linscale', 'subs')
                }
                kwargs['linthresh'] = inverse(kwargs['linthresh'])
                parent_scale = SymmetricalLogScale(**kwargs)
            elif isinstance(parent_scale, CutoffScale):
                args = list(parent_scale.args)  # copy
                for i in range(0, len(args), 2):
                    args[i] = inverse(args[i])
                parent_scale = CutoffScale(*args)
            functransform = parent_scale.get_transform() + functransform
        elif parent_scale is not None:
            raise ValueError(
                f'parent_scale {parent_scale!r} must be a ScaleBase instance, '
                f'not {type(parent_scale)!r}.'
            )

        # Transform and default stuff
        self.functions = (forward, inverse)
        self._transform = functransform
        self._default_smart_bounds = smart_bounds
        self._default_major_locator = major_locator
        self._default_minor_locator = minor_locator
        self._default_major_formatter = major_formatter
        self._default_minor_formatter = minor_formatter

        # Try to borrow locators and formatters
        # WARNING: Using the same locator on multiple axes can evidently
        # have unintended side effects! Matplotlib bug. So we make copies.
        for scale in (arg, parent_scale):
            if not isinstance(scale, _ScaleBase):
                continue
            if isinstance(scale, mscale.LinearScale):
                continue
            for key in (
                'smart_bounds', 'major_locator', 'minor_locator',
                'major_formatter', 'minor_formatter'
            ):
                key = '_default_' + key
                attr = getattr(scale, key)
                if getattr(self, key) is None and attr is not None:
                    setattr(self, key, copy.copy(attr))


class FuncTransform(mtransforms.Transform):
    input_dims = 1
    output_dims = 1
    is_separable = True
    has_inverse = True

    def __init__(self, forward, inverse):
        super().__init__()
        if callable(forward) and callable(inverse):
            self._forward = forward
            self._inverse = inverse
        else:
            raise ValueError('arguments to FuncTransform must be functions')

    def inverted(self):
        return FuncTransform(self._inverse, self._forward)

    def transform_non_affine(self, values):
        return self._forward(values)


class PowerScale(_ScaleBase, mscale.ScaleBase):
    r"""
    "Power scale" that performs the transformation

    .. math::

        x^{c}

    """
    name = 'power'
    """The registered scale name."""

    def __init__(self, power=1, inverse=False, *, minpos=1e-300, **kwargs):
        """
        Parameters
        ----------
        power : float, optional
            The power :math:`c` to which :math:`x` is raised.
        inverse : bool, optional
            If ``True``, the "forward" direction performs
            the inverse operation :math:`x^{1/c}`.
        minpos : float, optional
            The minimum permissible value, used to truncate negative values.
        """
        super().__init__()
        if not inverse:
            self._transform = PowerTransform(power, minpos)
        else:
            self._transform = InvertedPowerTransform(power, minpos)

    def limit_range_for_scale(self, vmin, vmax, minpos):
        """Returns the range *vmin* and *vmax* limited to positive numbers."""
        return max(vmin, minpos), max(vmax, minpos)


class PowerTransform(mtransforms.Transform):
    input_dims = 1
    output_dims = 1
    has_inverse = True
    is_separable = True

    def __init__(self, power, minpos):
        super().__init__()
        self.minpos = minpos
        self._power = power

    def inverted(self):
        return InvertedPowerTransform(self._power, self.minpos)

    def transform_non_affine(self, a):
        aa = np.array(a)
        aa[aa <= self.minpos] = self.minpos  # necessary
        return np.power(np.array(a), self._power)


class InvertedPowerTransform(mtransforms.Transform):
    input_dims = 1
    output_dims = 1
    has_inverse = True
    is_separable = True

    def __init__(self, power, minpos):
        super().__init__()
        self.minpos = minpos
        self._power = power

    def inverted(self):
        return PowerTransform(self._power, self.minpos)

    def transform_non_affine(self, a):
        aa = np.array(a)
        aa[aa <= self.minpos] = self.minpos  # necessary
        return np.power(np.array(a), 1 / self._power)


class ExpScale(_ScaleBase, mscale.ScaleBase):
    r"""
    "Exponential scale" that performs either of two transformations. When
    `inverse` is ``False`` (the default), performs the transformation

    .. math::

        Ca^{bx}

    where the constants :math:`a`, :math:`b`, and :math:`C` are set by the
    input (see below). When `inverse` is ``True``, this performs the inverse
    transformation

    .. math::

        (\log_a(x) - \log_a(C))/b

    which in appearence is equivalent to `LogScale` since it is just a linear
    transformation of the logarithm.
    """
    name = 'exp'
    """The registered scale name."""

    def __init__(
        self, a=np.e, b=1, c=1, inverse=False, minpos=1e-300, **kwargs
    ):
        """
        Parameters
        ----------
        a : float, optional
            The base of the exponential, i.e. the :math:`a` in :math:`Ca^{bx}`.
        b : float, optional
            The scale for the exponent, i.e. the :math:`b` in :math:`Ca^{bx}`.
        c : float, optional
            The coefficient of the exponential, i.e. the :math:`C`
            in :math:`Ca^{bx}`.
        minpos : float, optional
            The minimum permissible value, used to truncate negative values.
        inverse : bool, optional
            If ``True``, the "forward" direction performs the inverse
            operation.
        """
        super().__init__()
        if not inverse:
            self._transform = ExpTransform(a, b, c, minpos)
        else:
            self._transform = InvertedExpTransform(a, b, c, minpos)

    def limit_range_for_scale(self, vmin, vmax, minpos):
        """Return *vmin* and *vmax* limited to positive numbers."""
        return max(vmin, minpos), max(vmax, minpos)


class ExpTransform(mtransforms.Transform):
    input_dims = 1
    output_dims = 1
    has_inverse = True
    is_separable = True

    def __init__(self, a, b, c, minpos):
        super().__init__()
        self.minpos = minpos
        self._a = a
        self._b = b
        self._c = c

    def inverted(self):
        return InvertedExpTransform(self._a, self._b, self._c, self.minpos)

    def transform_non_affine(self, a):
        return self._c * np.power(self._a, self._b * np.array(a))


class InvertedExpTransform(mtransforms.Transform):
    input_dims = 1
    output_dims = 1
    has_inverse = True
    is_separable = True

    def __init__(self, a, b, c, minpos):
        super().__init__()
        self.minpos = minpos
        self._a = a
        self._b = b
        self._c = c

    def inverted(self):
        return ExpTransform(self._a, self._b, self._c, self.minpos)

    def transform_non_affine(self, a):
        aa = np.array(a)
        aa[aa <= self.minpos] = self.minpos  # necessary
        return np.log(aa / self._c) / (self._b * np.log(self._a))


class MercatorLatitudeScale(_ScaleBase, mscale.ScaleBase):
    r"""
    Axis scale that transforms coordinates as with latitude in the `Mercator \
projection <http://en.wikipedia.org/wiki/Mercator_projection>`__.
    Adapted from `this matplotlib example \
<https://matplotlib.org/examples/api/custom_scale_example.html>`__.
    The scale function is as follows:

    .. math::

        y = \\ln(\\tan(\\pi x/180) + \\sec(\\pi x/180))

    The inverse scale function is as follows:

    .. math::

        x = 180\\arctan(\\sinh(y))/\\pi

    """
    name = 'mercator'
    """The registered scale name."""

    def __init__(self, thresh=85.0):
        """
        Parameters
        ----------
        thresh : float, optional
            Threshold between 0 and 90, used to constrain axis limits between
            ``-thresh`` and ``+thresh``.
        """
        super().__init__()
        if thresh >= 90.0:
            raise ValueError('Threshold "thresh" must be <=90.')
        self._thresh = thresh
        self._transform = MercatorLatitudeTransform(thresh)
        self._default_major_formatter = Formatter('deg')
        self._default_smart_bounds = True

    def limit_range_for_scale(self, vmin, vmax, minpos):
        """Return *vmin* and *vmax* limited to some range within
        +/-90 degrees (exclusive)."""
        return max(vmin, -self._thresh), min(vmax, self._thresh)


class MercatorLatitudeTransform(mtransforms.Transform):
    input_dims = 1
    output_dims = 1
    is_separable = True
    has_inverse = True

    def __init__(self, thresh):
        super().__init__()
        self._thresh = thresh

    def inverted(self):
        return InvertedMercatorLatitudeTransform(self._thresh)

    def transform_non_affine(self, a):
        # With safeguards
        # TODO: Can improve this?
        a = np.deg2rad(a)  # convert to radians
        m = ma.masked_where((a < -self._thresh) | (a > self._thresh), a)
        if m.mask.any():
            return ma.log(np.abs(ma.tan(m) + 1 / ma.cos(m)))
        else:
            return np.log(np.abs(np.tan(a) + 1 / np.cos(a)))


class InvertedMercatorLatitudeTransform(mtransforms.Transform):
    input_dims = 1
    output_dims = 1
    is_separable = True
    has_inverse = True

    def __init__(self, thresh):
        super().__init__()
        self._thresh = thresh

    def inverted(self):
        return MercatorLatitudeTransform(self._thresh)

    def transform_non_affine(self, a):
        # m = ma.masked_where((a < -self._thresh) | (a > self._thresh), a)
        # always assume in first/fourth quadrant, i.e. go from -pi/2 to pi/2
        return np.rad2deg(np.arctan2(1, np.sinh(a)))


class SineLatitudeScale(_ScaleBase, mscale.ScaleBase):
    r"""
    Axis scale that is linear in the *sine* of *x*. The axis limits are
    constrained to fall between ``-90`` and ``+90`` degrees. The scale
<<<<<<< HEAD
    function is as follows.
=======
    function is as follows:
>>>>>>> 71e821e4

    .. math::

        y = \sin(\pi x/180)

    The inverse scale function is as follows:

    .. math::

        x = 180\arcsin(y)/\pi
    """
    name = 'sine'
    """The registered scale name."""

    def __init__(self):
        super().__init__()
        self._transform = SineLatitudeTransform()
        self._default_major_formatter = Formatter('deg')
        self._default_smart_bounds = True

    def limit_range_for_scale(self, vmin, vmax, minpos):
        """Return *vmin* and *vmax* limited to some range within
        +/-90 degrees (inclusive)."""
        return max(vmin, -90), min(vmax, 90)


class SineLatitudeTransform(mtransforms.Transform):
    input_dims = 1
    output_dims = 1
    is_separable = True
    has_inverse = True

    def __init__(self):
        super().__init__()

    def inverted(self):
        return InvertedSineLatitudeTransform()

    def transform_non_affine(self, a):
        # With safeguards
        # TODO: Can improve this?
        with np.errstate(invalid='ignore'):  # NaNs will always be False
            m = (a >= -90) & (a <= 90)
        if not m.all():
            aa = ma.masked_where(~m, a)
            return ma.sin(np.deg2rad(aa))
        else:
            return np.sin(np.deg2rad(a))


class InvertedSineLatitudeTransform(mtransforms.Transform):
    input_dims = 1
    output_dims = 1
    is_separable = True
    has_inverse = True

    def __init__(self):
        super().__init__()

    def inverted(self):
        return SineLatitudeTransform()

    def transform_non_affine(self, a):
        # Clipping, instead of setting invalid
        # NOTE: Using ma.arcsin below caused super weird errors, dun do that
        aa = a.copy()
        return np.rad2deg(np.arcsin(aa))


class CutoffScale(_ScaleBase, mscale.ScaleBase):
    """
    Axis scale composed of arbitrary piecewise linear transformations.
    The axis can undergo discrete jumps, "accelerations", or "decelerations"
    between successive thresholds. Adapted from
    `this stackoverflow post <https://stackoverflow.com/a/5669301/4970632>`__.
    """
    name = 'cutoff'
    """The registered scale name."""

    def __init__(self, *args, **kwargs):
        """
        Parameters
        ----------
        *args : (thresh_1, scale_1, ..., thresh_N, [scale_N]), optional
            Sequence of "thresholds" and "scales". If the final scale is
            omitted (i.e. you passed an odd number of arguments) it is set
            to ``1``. Each ``scale_i`` in the sequence can be interpreted
            as follows:

            * If ``scale_i < 1``, the axis is decelerated from ``thresh_i`` to
              ``thresh_i+1``. For ``scale_N``, the axis is decelerated
              everywhere above ``thresh_N``.
            * If ``scale_i > 1``, the axis is accelerated from ``thresh_i`` to
              ``thresh_i+1``. For ``scale_N``, the axis is accelerated
              everywhere above ``thresh_N``.
            * If ``scale_i == numpy.inf``, the axis *discretely jumps* from
              ``thresh_i`` to ``thresh_i+1``. The final scale ``scale_N``
              *cannot* be ``numpy.inf``.

        Example
        -------

        >>> import proplot as plot
        ... import numpy as np
        ... scale = plot.CutoffScale(10, 0.5)  # move slower above 10
        ... scale = plot.CutoffScale(10, 2, 20)  # zoom out between 10 and 20
        ... scale = plot.CutoffScale(10, np.inf, 20)  # jump from 10 to 20

        """
        super().__init__()
        args = list(args)
        if len(args) % 2 == 1:
            args.append(1)
        self.args = args
        self.threshs = args[::2]
        self.scales = args[1::2]
        self._transform = CutoffTransform(self.threshs, self.scales)


class CutoffTransform(mtransforms.Transform):
    input_dims = 1
    output_dims = 1
    has_inverse = True
    is_separable = True

    def __init__(self, threshs, scales, zero_dists=None):
        # The zero_dists array is used to fill in distances where scales and
        # threshold steps are zero. Used for inverting discrete transorms.
        super().__init__()
        dists = np.diff(threshs)
        scales = np.asarray(scales)
        threshs = np.asarray(threshs)
        if len(scales) != len(threshs):
            raise ValueError(f'Got {len(threshs)} but {len(scales)} scales.')
        if any(scales < 0):
            raise ValueError('Scales must be non negative.')
        if scales[-1] in (0, np.inf):
            raise ValueError('Final scale must be finite.')
        if any(dists < 0):
            raise ValueError('Thresholds must be monotonically increasing.')
        if any((dists == 0) | (scales == 0)) and (
                any((dists == 0) != (scales == 0)) or zero_dists is None):
            raise ValueError(
                'Got zero scales and distances in different places or '
                'zero_dists is None.'
            )
        self._scales = scales
        self._threshs = threshs
        with np.errstate(divide='ignore', invalid='ignore'):
            dists = np.concatenate((threshs[:1], dists / scales[:-1]))
            if zero_dists is not None:
                dists[scales[:-1] == 0] = zero_dists
            self._dists = dists

    def inverted(self):
        # Use same algorithm for inversion!
        threshs = np.cumsum(self._dists)  # thresholds in transformed space
        with np.errstate(divide='ignore', invalid='ignore'):
            scales = 1 / self._scales  # new scales are inverse
        zero_dists = np.diff(self._threshs)[scales[:-1] == 0]
        return CutoffTransform(threshs, scales, zero_dists=zero_dists)

    def transform_non_affine(self, a):
        # Cannot do list comprehension because this method sometimes
        # received non-1d arrays
        dists = self._dists
        scales = self._scales
        threshs = self._threshs
        aa = np.array(a)  # copy
        with np.errstate(divide='ignore', invalid='ignore'):
            for i, ai in np.ndenumerate(a):
                j = np.searchsorted(threshs, ai)
                if j > 0:
                    aa[i] = dists[:j].sum() + (
                        ai - threshs[j - 1]) / scales[j - 1]
        return aa


class InverseScale(_ScaleBase, mscale.ScaleBase):
    r"""
    Axis scale that is linear in the *inverse* of *x*. The forward and inverse
<<<<<<< HEAD
    scale functions are as follows.
=======
    scale functions are as follows:
>>>>>>> 71e821e4

    .. math::

        y = x^{-1}

    """
    # Unlike log-scale, we can't just warp the space between
    # the axis limits -- have to actually change axis limits. Also this
    # scale will invert and swap the limits you provide. Weird!
    name = 'inverse'
    """The registered scale name."""

    def __init__(self, **kwargs):
        super().__init__()
        self._transform = InverseTransform()
        # self._default_major_formatter = Fromatter('log')
        self._default_major_locator = Locator(
            'log', base=10)
        self._default_minor_locator = Locator(
            'log', base=10, subs=np.arange(1, 10))
        self._default_smart_bounds = True

    def limit_range_for_scale(self, vmin, vmax, minpos):
        """Return *vmin* and *vmax* limited to positive numbers."""
        return max(vmin, minpos), max(vmax, minpos)


class InverseTransform(mtransforms.Transform):
    # Create transform object
    input_dims = 1
    output_dims = 1
    is_separable = True
    has_inverse = True

    def __init__(self):
        super().__init__()

    def inverted(self):
        return InverseTransform()

    def transform_non_affine(self, a):
        a = np.array(a)
        # f = np.abs(a) <= self.minpos # attempt for negative-friendly
        # aa[f] = np.sign(a[f])*self.minpos
        with np.errstate(divide='ignore', invalid='ignore'):
            return 1.0 / a


#: The registered scale names and their associated
#: `~matplotlib.scale.ScaleBase` classes. See `Scale` for a table.
scales = mscale._scale_mapping

#: Mapping of strings to `~matplotlib.ticker.Locator` classes. See
#: `Locator` for a table."""
locators = {
    'none': mticker.NullLocator,
    'null': mticker.NullLocator,
    'auto': mticker.AutoLocator,
    'log': mticker.LogLocator,
    'maxn': mticker.MaxNLocator,
    'linear': mticker.LinearLocator,
    'multiple': mticker.MultipleLocator,
    'fixed': mticker.FixedLocator,
    'index': mticker.IndexLocator,
    'symlog': mticker.SymmetricalLogLocator,
    'logit': mticker.LogitLocator,
    'minor': mticker.AutoMinorLocator,
    'date': mdates.AutoDateLocator,
    'microsecond': mdates.MicrosecondLocator,
    'second': mdates.SecondLocator,
    'minute': mdates.MinuteLocator,
    'hour': mdates.HourLocator,
    'day': mdates.DayLocator,
    'weekday': mdates.WeekdayLocator,
    'month': mdates.MonthLocator,
    'year': mdates.YearLocator,
}
if hasattr(mpolar, 'ThetaLocator'):
    locators['theta'] = mpolar.ThetaLocator

#: Mapping of strings to `~matplotlib.ticker.Formatter` classes. See
#: `Formatter` for a table.
formatters = {  # note default LogFormatter uses ugly e+00 notation
    'auto': AutoFormatter,
    'frac': FracFormatter,
    'simple': SimpleFormatter,
    'date': mdates.AutoDateFormatter,
    'datestr': mdates.DateFormatter,
    'scalar': mticker.ScalarFormatter,
    'none': mticker.NullFormatter,
    'null': mticker.NullFormatter,
    'strmethod': mticker.StrMethodFormatter,
    'formatstr': mticker.FormatStrFormatter,
    'log': mticker.LogFormatterSciNotation,
    'sci': mticker.LogFormatterSciNotation,
    'math': mticker.LogFormatterMathtext,
    'logit': mticker.LogitFormatter,
    'eng': mticker.EngFormatter,
    'percent': mticker.PercentFormatter,
    'index': mticker.IndexFormatter,
}
if hasattr(mdates, 'ConciseDateFormatter'):
    formatters['concise'] = mdates.ConciseDateFormatter
if hasattr(mpolar, 'ThetaFormatter'):
    formatters['theta'] = mpolar.ThetaFormatter

# Monkey patch. Force scale_factory to accept ScaleBase instances, so that
# set_xscale and set_yscale can accept scales returned by the Scale constructor
if mscale.scale_factory is not _scale_factory:
    mscale.scale_factory = _scale_factory

# Custom scales and overrides
mscale.register_scale(CutoffScale)
mscale.register_scale(ExpScale)
mscale.register_scale(LogScale)
mscale.register_scale(LinearScale)
mscale.register_scale(LogitScale)
mscale.register_scale(FuncScale)
mscale.register_scale(PowerScale)
mscale.register_scale(SymmetricalLogScale)
mscale.register_scale(InverseScale)
mscale.register_scale(SineLatitudeScale)
mscale.register_scale(MercatorLatitudeScale)<|MERGE_RESOLUTION|>--- conflicted
+++ resolved
@@ -642,11 +642,7 @@
 
 class LinearScale(_ScaleBase, mscale.LinearScale):
     """
-<<<<<<< HEAD
-    As with `~matplotlib.scale.LinearScale`. `AutoFormatter` is the new
-=======
     As with `~matplotlib.scale.LinearScale` but with `AutoFormatter` as the
->>>>>>> 71e821e4
     default major formatter.
     """
     name = 'linear'
@@ -660,11 +656,7 @@
 
 class LogitScale(_ScaleBase, mscale.LogitScale):
     """
-<<<<<<< HEAD
-    As with `~matplotlib.scale.LogitScale`. `AutoFormatter` is the new
-=======
     As with `~matplotlib.scale.LogitScale` but with `AutoFormatter` as the
->>>>>>> 71e821e4
     default major formatter.
     """
     name = 'logit'
@@ -686,13 +678,8 @@
 
 class LogScale(_ScaleBase, mscale.LogScale):
     """
-<<<<<<< HEAD
-    As with `~matplotlib.scale.LogScale`. `AutoFormatter` is the new
-    default major formatter. Separate "``x``" and "``y``" versions of each
-=======
     As with `~matplotlib.scale.LogScale` but with `AutoFormatter` as the
     default major formatter. Also, "``x``" and "``y``" versions of each
->>>>>>> 71e821e4
     keyword argument are no longer required.
     """
     name = 'log'
@@ -727,11 +714,7 @@
 class SymmetricalLogScale(_ScaleBase, mscale.SymmetricalLogScale):
     """
     As with `~matplotlib.scale.SymmetricLogScale`. `AutoFormatter` is the new
-<<<<<<< HEAD
-    default major formatter. Separate "``x``" and "``y``" versions of each
-=======
     default major formatter. Also, "``x``" and "``y``" versions of each
->>>>>>> 71e821e4
     keyword argument are no longer required.
     """
     name = 'symlog'
@@ -1198,11 +1181,7 @@
     r"""
     Axis scale that is linear in the *sine* of *x*. The axis limits are
     constrained to fall between ``-90`` and ``+90`` degrees. The scale
-<<<<<<< HEAD
-    function is as follows.
-=======
     function is as follows:
->>>>>>> 71e821e4
 
     .. math::
 
@@ -1384,11 +1363,7 @@
 class InverseScale(_ScaleBase, mscale.ScaleBase):
     r"""
     Axis scale that is linear in the *inverse* of *x*. The forward and inverse
-<<<<<<< HEAD
-    scale functions are as follows.
-=======
     scale functions are as follows:
->>>>>>> 71e821e4
 
     .. math::
 
