--- conflicted
+++ resolved
@@ -15,13 +15,9 @@
     ic = lambda *a: None if not a else (a[0] if len(a) == 1 else a)  # noqa
 
 __all__ = ['arange', 'edges', 'edges2d', 'units']
-<<<<<<< HEAD
-=======
 
 BENCHMARK = False  # change this to turn on benchmarking
->>>>>>> c2e75842
 NUMBER = re.compile('^([-+]?[0-9._]+([eE][-+]?[0-9_]+)?)(.*)$')
-BENCHMARK = False  # change this to turn on benchmarking
 
 
 class _benchmark(object):
