--- conflicted
+++ resolved
@@ -1856,11 +1856,7 @@
     colorbars = _default(colorbar, colorbars, '')
     # Get panel props
     kwargs = _panels_kwargs(panels, colorbars, legends, kwargs,
-<<<<<<< HEAD
-        figure=True, ncols=ncols, nrows=nrows)
-=======
-                ncols=ncols, nrows=nrows, figure=True)
->>>>>>> f0e82b20
+        ncols=ncols, nrows=nrows, figure=True)
     # Create dictionary of panel toggles and settings
     # Input can be string e.g. 'rl' or dictionary e.g. {(1,2,3):'r', 4:'l'}
     # TODO: Allow separate settings for separate colorbar, legend, etc. panels
