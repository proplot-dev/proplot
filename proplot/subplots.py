--- conflicted
+++ resolved
@@ -16,12 +16,8 @@
 try:
     from matplotlib.backends.backend_macosx import FigureCanvasMac
 except ImportError:
-<<<<<<< HEAD
-    mbackend = None
+    FigureCanvasMac = type(None) # standin null type
 from matplotlib import docstring
-=======
-    FigureCanvasMac = type(None) # standin null type
->>>>>>> 591dac72
 from .rctools import rc
 from .utils import _notNone, _counter, units
 from . import projs, axes
@@ -127,11 +123,7 @@
         return 'axes_grid([' + ', '.join(str(ax) for ax in self) + '])'
 
     def __setitem__(self, key, value):
-<<<<<<< HEAD
-        """Pseudo immutability. Raises LookupError."""
-=======
         """Pseudo immutability. Raises error."""
->>>>>>> 591dac72
         raise LookupError('axes_grid is immutable.')
 
     def __getitem__(self, key):
@@ -1664,24 +1656,6 @@
     autoformat=True, includepanels=False,
     ):
     """
-<<<<<<< HEAD
-    Analogous to `matplotlib.pyplot.subplots`. Creates a figure with an
-    arbitrary layout of axes belong to arbitrary projections, and accepts
-    various `Figure` and `FlexibleGridSpec` parameters.
-
-    Parameters
-    ----------
-    ncols, nrows : int, optional
-        Number of columns, rows in the subplot layout. Ignored if `array` is
-        passed. Default is ``1``.
-    order : {'C', 'F'}, optional
-        Whether subplots are numbered in column-major (``'C'``) or row-major
-        (``'F'``) order. Analogous to `numpy.array` ordering. This controls
-        the order axes appear in the `axs` list, and the order of subplot
-        a-b-c labeling (see `~proplot.axes.Axes.format`).
-    array : array-like of int, optional
-        2-dimensional array specifying complex grid of subplots. Think of
-=======
     Analogous to `matplotlib.pyplot.subplots`, creates a figure with a single
     axes or arbitrary grids of axes, any of which can be map projections.
 
@@ -1689,7 +1663,6 @@
     ----------
     array : 2D array-like of int, optional
         Array specifying complex grid of subplots. Think of
->>>>>>> 591dac72
         this array as a "picture" of your figure. For example, the array
         ``[[1, 1], [2, 3]]`` creates one long subplot in the top row, two
         smaller subplots in the bottom row. Integers must range from 1 to the
@@ -1713,13 +1686,8 @@
         `~proplot.utils.units`.
     journal : str, optional
         String name corresponding to an academic journal standard that is used
-<<<<<<< HEAD
         to control the figure width (and height, if specified). Valid names
         are as follows.
-        %(journal_doc)s
-=======
-        to control the figure width (and height, if specified). See below
-        table.
 
         ===========  ====================  ==========================================================================================================================================================
         Key          Size description      Organization
@@ -1735,9 +1703,10 @@
         ``'agu2'``   2-column              ”
         ``'agu3'``   full height 1-column  ”
         ``'agu4'``   full height 2-column  ”
+        ``'aaas1'``  1-column              `American Association for the Advancement of Science <https://www.sciencemag.org/authors/instructions-preparing-initial-manuscript>`__
+        ``'aaas2'``  2-column              ”
         ===========  ====================  ==========================================================================================================================================================
 
->>>>>>> 591dac72
     ref : int, optional
         The reference axes number. The `axwidth`, `axheight`, and `aspect`
         keyword args are applied to this axes, and aspect ratio is conserved
