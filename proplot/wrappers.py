--- conflicted
+++ resolved
@@ -27,22 +27,7 @@
     from cartopy.crs import PlateCarree
 except ModuleNotFoundError:
     PlateCarree = object
-<<<<<<< HEAD
 __all__ = [] # just hidden helper methods here!
-=======
-__all__ = [
-    'add_errorbars', 'bar_wrapper', 'barh_wrapper', 'boxplot_wrapper',
-    'default_crs', 'default_latlon', 'default_transform',
-    'cmap_changer',
-    'cycle_changer',
-    'colorbar_wrapper',
-    'fill_between_wrapper', 'fill_betweenx_wrapper', 'hist_wrapper',
-    'legend_wrapper', 'plot_wrapper', 'scatter_wrapper',
-    'standardize_1d', 'standardize_2d', 'text_wrapper',
-    'violinplot_wrapper',
-]
-
->>>>>>> c0f4df3c
 
 def _load_objects():
     """Delay loading expensive modules. We just want to detect if *input
@@ -304,7 +289,6 @@
     # cycle_changer is also applied so it can strip 'x' input.
     return func(self, x, *ys, *args, **kwargs)
 
-<<<<<<< HEAD
 # TODO: Do we need to strip leading/trailing newlines?
 standardize_1d_args = """
 *args : (x,) or (x,y)
@@ -333,9 +317,6 @@
 # own wrappers? Because grid fixes must come *after* automatic formatting,
 # which means we'd have to apply these wrappers separately on XYAxes,
 # BasemapAxes, GeoAxes, and PolarAxes. Would be super redundant.
-=======
-
->>>>>>> c0f4df3c
 def _interp_poles(y, Z):
     """Adds data points on the poles as the average of highest
     latitude data."""
@@ -404,38 +385,6 @@
 
 
 def standardize_2d(self, func, *args, order='C', globe=False, **kwargs):
-<<<<<<< HEAD
-=======
-    """
-    Wraps %(methods)s, standardizes acceptable positional args and optionally
-    modifies the x axis label, y axis label, title, and axis ticks if the
-    a `~xarray.DataArray`, `~pandas.DataFrame`, or `~pandas.Series` is passed.
-
-    Positional args are standardized as follows.
-
-    * If *x* and *y* or *latitude* and *longitude* coordinates were not
-      provided, and a `~pandas.DataFrame` or `~xarray.DataArray` is passed, we
-      try to infer them from the metadata. Otherwise,
-      ``np.arange(0, data.shape[0])`` and ``np.arange(0, data.shape[1])``
-      are used.
-    * For ``pcolor`` and ``pcolormesh``, coordinate *edges* are calculated
-      if *centers* were provided. For all other methods, coordinate *centers*
-      are calculated if *edges* were provided.
-
-    For `~proplot.axes.GeoAxes` and `~proplot.axes.BasemapAxes`, the
-    `globe` keyword arg is added, suitable for plotting datasets with global
-    coverage. Passing ``globe=True`` does the following.
-
-    1. "Interpolates" input data to the North and South poles.
-    2. Makes meridional coverage "circular", i.e. the last longitude coordinate
-       equals the first longitude coordinate plus 360\N{DEGREE SIGN}.
-
-    For `~proplot.axes.BasemapAxes`, 1D longitude vectors are also cycled to
-    fit within the map edges. For example, if the projection central longitude
-    is 90\N{DEGREE SIGN}, the data is shifted so that it spans
-    -90\N{DEGREE SIGN} to 270\N{DEGREE SIGN}.
-    """
->>>>>>> c0f4df3c
     # Sanitize input
     name = func.__name__
     _load_objects()
@@ -668,7 +617,6 @@
     # Finally return result
     return func(self, x, y, *Zs, **kwargs)
 
-<<<<<<< HEAD
 standardize_2d_args = """
 *args : (Z1,...) or (x,y,Z1,...)
     Positional args are standardized as follows.
@@ -711,9 +659,6 @@
 #------------------------------------------------------------------------------#
 # Add errorbars during function call
 #------------------------------------------------------------------------------#
-=======
-
->>>>>>> c0f4df3c
 def _errorbar_values(data, idata, bardata=None, barrange=None, barstd=False):
     """Returns values that can be passed to the `~matplotlib.axes.Axes.errorbar`
     `xerr` and `yerr` keyword args."""
@@ -735,7 +680,6 @@
     err[0, :] *= -1  # array now represents error bar sizes
     return err
 
-<<<<<<< HEAD
 def add_errorbars(self, func, *args,
     medians=False, means=False,
     boxes=None, bars=None,
@@ -747,80 +691,6 @@
     boxzorder=3, barzorder=3,
     **kwargs):
     # Function
-=======
-
-def add_errorbars(
-        self, func, *args,
-        medians=False, means=False,
-        boxes=None, bars=None,
-        boxdata=None, bardata=None,
-        boxstd=False, barstd=False,
-        boxmarker=True, boxmarkercolor='white',
-        boxrange=(25, 75), barrange=(5, 95), boxcolor=None, barcolor=None,
-        boxlw=None, barlw=None, capsize=None,
-        boxzorder=3, barzorder=3,
-        **kwargs):
-    """
-    Wraps %(methods)s, adds support for drawing error bars. Includes
-    options for interpreting columns of data as ranges, representing the mean
-    or median of each column with lines, points, or bars, and drawing error
-    bars representing percentile ranges or standard deviation multiples for
-    the data in each column.
-
-    Parameters
-    ----------
-    *args
-        The input data.
-    bars : bool, optional
-        Toggles *thin* error bars with optional "whiskers" (i.e. caps). Default
-        is ``True`` when `means` is ``True``, `medians` is ``True``, or
-        `bardata` is not ``None``.
-    boxes : bool, optional
-        Toggles *thick* boxplot-like error bars with a marker inside
-        representing the mean or median. Default is ``True`` when `means` is
-        ``True``, `medians` is ``True``, or `boxdata` is not ``None``.
-    means : bool, optional
-        Whether to plot the means of each column in the input data.
-    medians : bool, optional
-        Whether to plot the medians of each column in the input data.
-    bardata, boxdata : 2xN ndarray, optional
-        Arrays that manually specify the thin and thick error bar coordinates.
-        The first row contains lower bounds, and the second row contains
-        upper bounds. Columns correspond to points in the dataset.
-    barstd, boxstd : bool, optional
-        Whether `barrange` and `boxrange` refer to multiples of the standard
-        deviation, or percentile ranges. Default is ``False``.
-    barrange : (float, float), optional
-        Percentile ranges or standard deviation multiples for drawing thin
-        error bars. The defaults are ``(-3,3)`` (i.e. +/-3 standard deviations)
-        when `barstd` is ``True``, and ``(0,100)`` (i.e. the full data range)
-        when `barstd` is ``False``.
-    boxrange : (float, float), optional
-        Percentile ranges or standard deviation multiples for drawing thick
-        error bars. The defaults are ``(-1,1)`` (i.e. +/-1 standard deviation)
-        when `boxstd` is ``True``, and ``(25,75)`` (i.e. the middle 50th
-        percentile) when `boxstd` is ``False``.
-    barcolor, boxcolor : color-spec, optional
-        Colors for the thick and thin error bars. Default is ``'k'``.
-    barlw, boxlw : float, optional
-        Line widths for the thin and thick error bars, in points. Default
-        `barlw` is ``0.7`` and default `boxlw` is ``4*barlw``.
-    boxmarker : bool, optional
-        Whether to draw a small marker in the middle of the box denoting
-        the mean or median position. Ignored if `boxes` is ``False``.
-        Default is ``True``.
-    boxmarkercolor : color-spec, optional
-        Color for the `boxmarker` marker. Default is ``'w'``.
-    capsize : float, optional
-        The cap size for thin error bars, in points.
-    barzorder, boxzorder : float, optional
-        The "zorder" for the thin and thick error bars.
-    lw, linewidth : float, optional
-        If passed, this is used for the default `barlw`.
-    edgecolor : float, optional
-        If passed, this is used for the default `barcolor` and `boxcolor`.
-    """
->>>>>>> c0f4df3c
     name = func.__name__
     x, y, *args = args
     # Sensible defaults
@@ -900,7 +770,6 @@
             'markeredgecolor': barcolor, 'markeredgewidth': barlw})
     return obj
 
-<<<<<<< HEAD
 # TODO: mix standardize_1d args with errorbars args
 add_errorbars_args = """
 *args : (x,) or (x,y)
@@ -987,633 +856,6 @@
     # <https://github.com/matplotlib/matplotlib/blob/master/lib/matplotlib/axes/_base.py>`_.
     # The `set_prop_cycle` command modifies underlying
     # `_get_lines` and `_get_patches_for_fill`.
-=======
-
-def plot_wrapper(self, func, *args, cmap=None, values=None, **kwargs):
-    """
-    Wraps %(methods)s, draws a "colormap line" if the `cmap` argument was
-    passed. "Colormap lines" change color as a function of the parametric
-    coordinate `values` using the input colormap `cmap`.
-
-    Parameters
-    ----------
-    *args : (y,), (x,y), or (x,y,fmt)
-        Passed to `~matplotlib.axes.Axes.plot`.
-    cmap, values : optional
-        Passed to `~proplot.axes.Axes.parametric`.
-    **kwargs
-        `~matplotlib.lines.Line2D` properties.
-    """
-    if len(args) > 3:  # e.g. with fmt string
-        raise ValueError(f'Expected 1-3 positional args, got {len(args)}.')
-    if cmap is None:
-        lines = func(self, *args, values=values, **kwargs)
-    else:
-        lines = self.parametric(*args, cmap=cmap, values=values, **kwargs)
-    return lines
-
-
-def scatter_wrapper(
-        self, func, *args,
-        s=None, size=None, markersize=None,
-        c=None, color=None, markercolor=None,
-        smin=None, smax=None,
-        cmap=None, cmap_kw=None, vmin=None, vmax=None, norm=None, norm_kw=None,
-        lw=None, linewidth=None, linewidths=None,
-        markeredgewidth=None, markeredgewidths=None,
-        edgecolor=None, edgecolors=None,
-        markeredgecolor=None, markeredgecolors=None,
-        **kwargs):
-    """
-    Wraps `~matplotlib.axes.Axes.scatter`, adds optional keyword args
-    more consistent with the `~matplotlib.axes.Axes.plot` keywords.
-
-    Parameters
-    ----------
-    s, size, markersize : float or list of float, optional
-        Aliases for the marker size.
-    smin, smax : float, optional
-        Used to scale the `s` array. These are the minimum and maximum marker
-        sizes. Defaults are the minimum and maximum of the `s` array.
-    c, color, markercolor : color-spec or list thereof, or array, optional
-        Aliases for the marker fill color. If just an array of values, the
-        colors will be generated by passing the values through the `norm`
-        normalizer and drawing from the `cmap` colormap.
-    cmap : colormap-spec, optional
-        The colormap specifer, passed to the `~proplot.styletools.Colormap`
-        constructor.
-    cmap_kw : dict-like, optional
-        Passed to `~proplot.styletools.Colormap`.
-    vmin, vmax : float, optional
-        Used to generate a `norm` for scaling the `c` array. These are the
-        values corresponding to the leftmost and rightmost colors in the
-        colormap. Defaults are the minimum and maximum values of the `c` array.
-    norm : normalizer spec, optional
-        The colormap normalizer, passed to the `~proplot.styletools.Norm`
-        constructor.
-    norm_kw : dict, optional
-        Passed to `~proplot.styletools.Norm`.
-    lw, linewidth, linewidths, markeredgewidth, markeredgewidths : float or list thereof, optional
-        Aliases for the marker edge width.
-    edgecolors, markeredgecolor, markeredgecolors : color-spec or list thereof, optional
-        Aliases for the marker edge color.
-    **kwargs
-        Passed to `~matplotlib.axes.Axes.scatter`.
-    """  # noqa
-    # Manage input arguments
-    # NOTE: Parse 1D must come before this
-    nargs = len(args)
-    if len(args) > 4:
-        raise ValueError(f'Expected 1-4 positional args, got {nargs}.')
-    args = list(args)
-    if len(args) == 4:
-        c = args.pop(1)
-    if len(args) == 3:
-        s = args.pop(0)
-
-    # Format cmap and norm
-    cmap_kw = cmap_kw or {}
-    norm_kw = norm_kw or {}
-    if cmap is not None:
-        cmap = styletools.Colormap(cmap, **cmap_kw)
-    if norm is not None:
-        norm = styletools.Norm(norm, **norm_kw)
-
-    # Apply some aliases for keyword arguments
-    c = _notNone(c, color, markercolor, None,
-                 names=('c', 'color', 'markercolor'))
-    s = _notNone(s, size, markersize, None,
-                 names=('s', 'size', 'markersize'))
-    lw = _notNone(
-        lw, linewidth, linewidths, markeredgewidth, markeredgewidths, None,
-        names=(
-            'lw', 'linewidth', 'linewidths',
-            'markeredgewidth', 'markeredgewidths'
-        ))
-    ec = _notNone(
-        edgecolor, edgecolors, markeredgecolor, markeredgecolors, None,
-        names=(
-            'edgecolor', 'edgecolors', 'markeredgecolor', 'markeredgecolors'
-        ))
-
-    # Scale s array
-    if np.iterable(s):
-        smin_true, smax_true = min(s), max(s)
-        if smin is None:
-            smin = smin_true
-        if smax is None:
-            smax = smax_true
-        s = smin + (smax - smin) * (np.array(s) - smin_true) / \
-            (smax_true - smin_true)
-    return func(self, *args, c=c, s=s,
-                cmap=cmap, vmin=vmin, vmax=vmax,
-                norm=norm, linewidths=lw, edgecolors=ec,
-                **kwargs)
-
-
-def _fill_between_apply(self, func, *args,
-                        negcolor='blue', poscolor='red', negpos=False,
-                        **kwargs):
-    """Parse args and call function."""
-    # Allow common keyword usage
-    x = 'y' if 'x' in func.__name__ else 'y'
-    y = 'x' if x == 'y' else 'y'
-    if x in kwargs:
-        args = (kwargs.pop(x), *args)
-    for y in (y + '1', y + '2'):
-        if y in kwargs:
-            args = (*args, kwargs.pop(y))
-    if len(args) == 1:
-        args = (np.arange(len(args[0])), *args)
-    if len(args) == 2:
-        if kwargs.get('stacked', False):
-            args = (*args, 0)
-        else:
-            args = (args[0], 0, args[1])  # default behavior
-    if len(args) != 3:
-        raise ValueError(f'Expected 2-3 positional args, got {len(args)}.')
-    if not negpos:
-        obj = func(self, *args, **kwargs)
-        return obj
-
-    # Get zero points
-    objs = []
-    kwargs.setdefault('interpolate', True)
-    y1, y2 = np.atleast_1d(
-        args[-2]).squeeze(), np.atleast_1d(args[-1]).squeeze()
-    if y1.ndim > 1 or y2.ndim > 1:
-        raise ValueError(f'When "negpos" is True, y must be 1-dimensional.')
-    if kwargs.get('where', None) is not None:
-        raise ValueError(
-            'When "negpos" is True, you cannot set the "where" keyword.')
-    for i in range(2):
-        kw = {**kwargs}
-        kw.setdefault('color', negcolor if i == 0 else poscolor)
-        where = (y2 < y1) if i == 0 else (y2 >= y1)
-        obj = func(self, *args, where=where, **kw)
-        objs.append(obj)
-    return (*objs,)
-
-
-def fill_between_wrapper(self, func, *args, **kwargs):
-    """
-    Wraps `~matplotlib.axes.Axes.fill_between`, also accessible via the
-    `~proplot.axes.Axes.area` alias.
-
-    Parameters
-    ----------
-    *args : (y1,), (x,y1), or (x,y1,y2)
-        The *x* and *y* coordinates. If `x` is not provided, it will be
-        inferred from `y1`. If `y1` and `y2` are provided, their shapes
-        must be identical, and we fill between respective columns of these
-        arrays.
-    stacked : bool, optional
-        If `y2` is ``None``, this indicates whether to "stack" successive
-        columns of the `y1` array.
-    negpos : bool, optional
-        Whether to shade where `y2` is greater than `y1` with the color
-        `poscolor`, and where `y1` is greater than `y2` with the color
-        `negcolor`. For example, to shade positive values red and negtive blue,
-        use ``ax.fill_between(x, 0, y)``.
-    negcolor, poscolor : color-spec, optional
-        Colors to use for the negative and positive values. Ignored if `negpos`
-        is ``False``.
-    where : ndarray, optional
-        Boolean ndarray mask for points you want to shade. See `this example
-        <https://matplotlib.org/3.1.0/gallery/pyplots/whats_new_98_4_fill_between.html#sphx-glr-gallery-pyplots-whats-new-98-4-fill-between-py>`__.
-    **kwargs
-        Passed to `~matplotlib.axes.Axes.fill_between`.
-    """  # noqa
-    return _fill_between_apply(self, func, *args, **kwargs)
-
-
-def fill_betweenx_wrapper(self, func, *args, **kwargs):
-    """Wraps %(methods)s, also accessible via the `~proplot.axes.Axes.areax`
-    alias. Usage is same as `fill_between_wrapper`."""
-    return _fill_between_apply(self, func, *args, **kwargs)
-
-
-def hist_wrapper(self, func, x, bins=None, **kwargs):
-    """Wraps %(methods)s, enforces that all arguments after `bins` are
-    keyword-only and sets the default patch linewidth to ``0``."""
-    kwargs.setdefault('linewidth', 0)
-    return func(self, x, bins=bins, **kwargs)
-
-
-def barh_wrapper(self, func, y=None, width=None,
-                 height=0.8, left=None, **kwargs):
-    """Wraps %(methods)s, usage is same as `bar_wrapper`."""
-    kwargs.setdefault('orientation', 'horizontal')
-    if y is None and width is None:
-        raise ValueError(
-            f'barh() requires at least 1 positional argument, got 0.')
-    return self.bar(x=left, height=height, width=width, bottom=y, **kwargs)
-
-
-def bar_wrapper(
-        self, func, x=None, height=None, width=0.8, bottom=None, *, left=None,
-        vert=None, orientation='vertical', stacked=False,
-        lw=None, linewidth=0.7, edgecolor='k',
-        **kwargs):
-    """
-    Wraps %(methods)s, permits bar stacking and bar grouping.
-
-    Parameters
-    ----------
-    x, height, width, bottom : float or list of float, optional
-        The dimensions of the bars. If the *x* coordinates are not provided,
-        they are set to ``np.arange(0, len(height))``.
-    orientation : {'vertical', 'horizontal'}, optional
-        The orientation of the bars.
-    vert : bool, optional
-        Alternative to the `orientation` keyword arg. If ``False``, horizontal
-        bars are drawn. This is for consistency with
-        `~matplotlib.axes.Axes.boxplot` and `~matplotlib.axes.Axes.violinplot`.
-    stacked : bool, optional
-        Whether to stack columns of input data, or plot the bars side-by-side.
-    edgecolor : color-spec, optional
-        The edge color for the bar patches.
-    lw, linewidth : float, optional
-        The edge width for the bar patches.
-    """
-    # Barh converts y-->bottom, left-->x, width-->height, height-->width.
-    # Convert back to (x, bottom, width, height) so we can pass stuff through
-    # cycle_changer.
-    # NOTE: You *must* do juggling of barh keyword order --> bar keyword order
-    # --> barh keyword order, because horizontal hist passes arguments to bar
-    # directly and will not use a 'barh' method with overridden argument order!
-    if vert is not None:
-        orientation = ('vertical' if vert else 'horizontal')
-    if orientation == 'horizontal':
-        x, bottom = bottom, x
-        width, height = height, width
-
-    # Parse args
-    # TODO: Stacked feature is implemented in `cycle_changer`, but makes more
-    # sense do document here; figure out way to move it here?
-    if left is not None:
-        warnings.warn(
-            f'The "left" keyword with bar() is deprecated. Use "x" instead.')
-        x = left
-    if x is None and height is None:
-        raise ValueError(
-            f'bar() requires at least 1 positional argument, got 0.')
-    elif height is None:
-        x, height = None, x
-
-    # Call func
-    # TODO: This *must* also be wrapped by cycle_changer, which ultimately
-    # permutes back the x/bottom args for horizontal bars! Need to clean up.
-    lw = _notNone(lw, linewidth, None, names=('lw', 'linewidth'))
-    return func(self, x, height, width=width, bottom=bottom,
-                linewidth=lw, edgecolor=edgecolor,
-                stacked=stacked, orientation=orientation,
-                **kwargs)
-
-
-def boxplot_wrapper(
-        self, func, *args,
-        color='k', fill=True, fillcolor=None, fillalpha=0.7,
-        lw=None, linewidth=0.7, orientation=None,
-        marker=None, markersize=None,
-        boxcolor=None, boxlw=None,
-        capcolor=None, caplw=None,
-        meancolor=None, meanlw=None,
-        mediancolor=None, medianlw=None,
-        whiskercolor=None, whiskerlw=None,
-        fliercolor=None, flierlw=None,
-        **kwargs):
-    """
-    Wraps %(methods)s, adds convenient keyword args.
-    Fills the objects with a cycle color by default.
-
-    Parameters
-    ----------
-    *args : 1D or 2D ndarray
-        The data array.
-    color : color-spec, optional
-        The color of all objects.
-    fill : bool, optional
-        Whether to fill the box with a color.
-    fillcolor : color-spec, optional
-        The fill color for the boxes. Default is the next color cycler color.
-    fillalpha : float, optional
-        The opacity of the boxes. Default is ``1``.
-    lw, linewidth : float, optional
-        The linewidth of all objects.
-    orientation : {None, 'horizontal', 'vertical'}, optional
-        Alternative to the native `vert` keyword arg. Controls orientation.
-    marker : marker-spec, optional
-        Marker style for the 'fliers', i.e. outliers.
-    markersize : float, optional
-        Marker size for the 'fliers', i.e. outliers.
-    boxcolor, capcolor, meancolor, mediancolor, whiskercolor : color-spec, optional
-        The color of various boxplot components. These are shorthands so you
-        don't have to pass e.g. a ``boxprops`` dictionary.
-    boxlw, caplw, meanlw, medianlw, whiskerlw : float, optional
-        The line width of various boxplot components. These are shorthands so
-        you don't have to pass e.g. a ``boxprops`` dictionary.
-    """  # noqa
-    # Call function
-    if len(args) > 2:
-        raise ValueError(f'Expected 1-2 positional args, got {len(args)}.')
-    if orientation is not None:
-        if orientation == 'horizontal':
-            kwargs['vert'] = False
-        elif orientation != 'vertical':
-            raise ValueError(
-                'Orientation must be "horizontal" or "vertical", '
-                f'got {orientation!r}.')
-    obj = func(self, *args, **kwargs)
-    if not args:
-        return obj
-
-    # Modify results
-    # TODO: Pass props keyword args instead? Maybe does not matter.
-    lw = _notNone(lw, linewidth, None, names=('lw', 'linewidth'))
-    if fillcolor is None:
-        cycler = next(self._get_lines.prop_cycler)
-        fillcolor = cycler.get('color', None)
-    for key, icolor, ilw in (
-        ('boxes', boxcolor, boxlw),
-        ('caps', capcolor, caplw),
-        ('whiskers', whiskercolor, whiskerlw),
-        ('means', meancolor, meanlw),
-        ('medians', mediancolor, medianlw),
-        ('fliers', fliercolor, flierlw),
-    ):
-        if key not in obj:  # possible if not rendered
-            continue
-        artists = obj[key]
-        ilw = _notNone(ilw, lw)
-        icolor = _notNone(icolor, color)
-        for artist in artists:
-            if icolor is not None:
-                artist.set_color(icolor)
-                artist.set_markeredgecolor(icolor)
-            if ilw is not None:
-                artist.set_linewidth(ilw)
-                artist.set_markeredgewidth(ilw)
-            if key == 'boxes' and fill:
-                patch = mpatches.PathPatch(
-                    artist.get_path(), color=fillcolor,
-                    alpha=fillalpha, linewidth=0)
-                self.add_artist(patch)
-            if key == 'fliers':
-                if marker is not None:
-                    artist.set_marker(marker)
-                if markersize is not None:
-                    artist.set_markersize(markersize)
-    return obj
-
-
-def violinplot_wrapper(
-        self, func, *args,
-        lw=None, linewidth=0.7, fillcolor=None, edgecolor='k',
-        fillalpha=0.7, orientation=None,
-        **kwargs):
-    """
-    Wraps %(methods)s, adds convenient keyword args.
-    Makes the style shown in right plot of `this matplotlib example
-    <https://matplotlib.org/3.1.0/gallery/statistics/customized_violin.html>`__
-    the default. It is also no longer possible to show minima and maxima with
-    whiskers, because this is redundant.
-
-    Parameters
-    ----------
-    *args : 1D or 2D ndarray
-        The data array.
-    lw, linewidth : float, optional
-        The linewidth of the line objects. Default is ``1``.
-    edgecolor : color-spec, optional
-        The edge color for the violin patches. Default is ``'k'``.
-    fillcolor : color-spec, optional
-        The violin plot fill color. Default is the next color cycler color.
-    fillalpha : float, optional
-        The opacity of the violins. Default is ``1``.
-    orientation : {None, 'horizontal', 'vertical'}, optional
-        Alternative to the native `vert` keyword arg. Controls orientation.
-    boxrange, barrange : (float, float), optional
-        Percentile ranges for the thick and thin central bars. The defaults
-        are ``(25, 75)`` and ``(5, 95)``, respectively.
-    """
-    # Orientation and checks
-    if len(args) > 2:
-        raise ValueError(f'Expected 1-2 positional args, got {len(args)}.')
-    if orientation is not None:
-        if orientation == 'horizontal':
-            kwargs['vert'] = False
-        elif orientation != 'vertical':
-            raise ValueError(
-                'Orientation must be "horizontal" or "vertical", '
-                f'got {orientation!r}.')
-
-    # Sanitize input
-    lw = _notNone(lw, linewidth, None, names=('lw', 'linewidth'))
-    if kwargs.pop('showextrema', None):
-        warnings.warn(f'Ignoring showextrema=True.')
-    if 'showmeans' in kwargs:
-        kwargs.setdefault('means', kwargs.pop('showmeans'))
-    if 'showmedians' in kwargs:
-        kwargs.setdefault('medians', kwargs.pop('showmedians'))
-    kwargs.setdefault('capsize', 0)
-    obj = func(self, *args,
-               showmeans=False, showmedians=False, showextrema=False,
-               edgecolor=edgecolor, lw=lw, **kwargs)
-    if not args:
-        return obj
-
-    # Modify body settings
-    for artist in obj['bodies']:
-        artist.set_alpha(fillalpha)
-        artist.set_edgecolor(edgecolor)
-        artist.set_linewidths(lw)
-        if fillcolor is not None:
-            artist.set_facecolor(fillcolor)
-    return obj
-
-
-def _get_transform(self, transform):
-    """Translates user input transform. Also used in an axes method."""
-    try:
-        from cartopy.crs import CRS
-    except ModuleNotFoundError:
-        CRS = None
-    cartopy = (getattr(self, 'name', '') == 'geo')
-    if (isinstance(transform, mtransforms.Transform)
-            or CRS and isinstance(transform, CRS)):
-        return transform
-    elif transform == 'figure':
-        return self.figure.transFigure
-    elif transform == 'axes':
-        return self.transAxes
-    elif transform == 'data':
-        return PlateCarree() if cartopy else self.transData
-    elif cartopy and transform == 'map':
-        return self.transData
-    else:
-        raise ValueError(f'Unknown transform {transform!r}.')
-
-
-def text_wrapper(
-        self, func,
-        x=0, y=0, text='', transform='data',
-        fontfamily=None, fontname=None, fontsize=None, size=None,
-        border=False, bordercolor='w', invert=False, lw=None, linewidth=2,
-        **kwargs):
-    """
-    Wraps %(methods)s, and enables specifying `tranform` with a string name and
-    adds feature for drawing borders around text.
-
-    Parameters
-    ----------
-    x, y : float
-        The *x* and *y* coordinates for the text.
-    text : str
-        The text string.
-    transform : {'data', 'axes', 'figure'} or `~matplotlib.transforms.Transform`, optional
-        The transform used to interpret `x` and `y`. Can be a
-        `~matplotlib.transforms.Transform` object or a string representing the
-        `~matplotlib.axes.Axes.transData`, `~matplotlib.axes.Axes.transAxes`,
-        or `~matplotlib.figure.Figure.transFigure` transforms. Default is
-        ``'data'``, i.e. the text is positioned in data coordinates.
-    size, fontsize : float or str, optional
-        The font size. If float, units are inches. If string, units are
-        interpreted by `~proplot.utils.units`.
-    fontname, fontfamily : str, optional
-        Aliases for the ``fontfamily`` `~matplotlib.text.Text` property.
-    border : bool, optional
-        Whether to draw border around text.
-    bordercolor : color-spec, optional
-        The color of the border. Default is ``'w'``.
-    invert : bool, optional
-        If ``False``, ``'color'`` is used for the text and ``bordercolor``
-        for the border. If ``True``, this is inverted.
-    lw, linewidth : float, optional
-        Ignored if `border` is ``False``. The width of the text border.
-
-    Other parameters
-    ----------------
-    **kwargs
-        Passed to `~matplotlib.text.Text` instantiator.
-    """  # noqa
-    # Default transform by string name
-    if not transform:
-        transform = self.transData
-    else:
-        transform = _get_transform(self, transform)
-
-    # More flexible keyword args and more helpful warning if invalid font
-    # is specified
-    fontname = _notNone(fontfamily, fontname, None,
-                        names=('fontfamily', 'fontname'))
-    if fontname is not None:
-        if not isinstance(fontname, str) and np.iterable(
-                fontname) and len(fontname) == 1:
-            fontname = fontname[0]
-        if fontname in styletools.fonts:
-            kwargs['fontfamily'] = fontname
-        else:
-            warnings.warn(
-                f'Font {fontname!r} unavailable. Available fonts are '
-                ', '.join(map(repr, styletools.fonts)) + '.')
-    size = _notNone(fontsize, size, None, names=('fontsize', 'size'))
-    if size is not None:
-        kwargs['fontsize'] = utils.units(size, 'pt')
-    # text.color is ignored sometimes unless we apply this
-    kwargs.setdefault('color', rc.get('text.color'))
-    obj = func(self, x, y, text, transform=transform, **kwargs)
-
-    # Optionally draw border around text
-    if border:
-        linewidth = lw or linewidth
-        facecolor, bgcolor = kwargs['color'], bordercolor
-        if invert:
-            facecolor, bgcolor = bgcolor, facecolor
-        kwargs = {'linewidth': linewidth,
-                  'foreground': bgcolor, 'joinstyle': 'miter'}
-        obj.update({
-            'color': facecolor,
-            'zorder': 100,
-            'path_effects':
-                [mpatheffects.Stroke(**kwargs), mpatheffects.Normal()]
-        })
-    return obj
-
-
-def cycle_changer(
-        self, func, *args,
-        cycle=None, cycle_kw=None,
-        markers=None, linestyles=None,
-        label=None, labels=None, values=None,
-        legend=None, legend_kw=None,
-        colorbar=None, colorbar_kw=None,
-        panel_kw=None,
-        **kwargs):
-    """
-    Wraps methods that use the property cycler (%(methods)s),
-    adds features for controlling colors in the property cycler and drawing
-    legends or colorbars in one go.
-
-    This wrapper also *standardizes acceptable input* -- these methods now all
-    accept 2D arrays holding columns of data, and *x*-coordinates are always
-    optional. Note this alters the behavior of `~matplotlib.axes.Axes.boxplot`
-    and `~matplotlib.axes.Axes.violinplot`, which now compile statistics on
-    *columns* of data instead of *rows*.
-
-    Parameters
-    ----------
-    cycle : cycle-spec, optional
-        The cycle specifer, passed to the `~proplot.styletools.Cycle`
-        constructor. If the returned list of colors is unchanged from the
-        current axes color cycler, the axes cycle will **not** be reset to the
-        first position.
-    cycle_kw : dict-like, optional
-        Passed to `~proplot.styletools.Cycle`.
-    label : float or str, optional
-        The legend label to be used for this plotted element.
-    labels, values : list of float or list of str, optional
-        Used with 2D input arrays. The legend labels or colorbar coordinates
-        for each column in the array. Can be numeric or string, and must match
-        the number of columns in the 2D array.
-    legend : bool, int, or str, optional
-        If not ``None``, this is a location specifying where to draw an *inset*
-        or *panel* legend from the resulting handle(s). If ``True``, the
-        default location is used. Valid locations are described in
-        `~proplot.axes.Axes.legend`.
-    legend_kw : dict-like, optional
-        Ignored if `legend` is ``None``. Extra keyword args for our call
-        to `~proplot.axes.Axes.legend`.
-    colorbar : bool, int, or str, optional
-        If not ``None``, this is a location specifying where to draw an *inset*
-        or *panel* colorbar from the resulting handle(s). If ``True``, the
-        default location is used. Valid locations are described in
-        `~proplot.axes.Axes.colorbar`.
-    colorbar_kw : dict-like, optional
-        Ignored if `colorbar` is ``None``. Extra keyword args for our call
-        to `~proplot.axes.Axes.colorbar`.
-    panel_kw : dict-like, optional
-        Dictionary of keyword arguments passed to
-        `~proplot.axes.Axes.panel`, if you are generating an
-        on-the-fly panel.
-
-    Other parameters
-    ----------------
-    *args, **kwargs
-        Passed to the matplotlib plotting method.
-
-    See also
-    --------
-    `~proplot.styletools.Cycle`, `~proplot.styletools.colors`
-
-    Notes
-    -----
-    See the `matplotlib source
-    <https://github.com/matplotlib/matplotlib/blob/master/lib/matplotlib/axes/_base.py>`_.
-    The `set_prop_cycle` command modifies underlying
-    `_get_lines` and `_get_patches_for_fill`.
-    """
->>>>>>> c0f4df3c
     # No mutable defaults
     cycle_kw = cycle_kw or {}
     legend_kw = legend_kw or {}
@@ -1824,7 +1066,6 @@
         # always singleton, because these methods accept the whole 2D object
         return objs[0]
     else:
-<<<<<<< HEAD
         return objs[0] if is1d else (*objs,) # sensible default behavior
 
 cycle_changer_kwargs = """
@@ -1891,153 +1132,6 @@
     # of always building colormaps with hi-res lookup tables, and leaving the job
     # of normalizing data values to colormap locations to the
     # `~matplotlib.colors.Normalize` object.
-=======
-        return objs[0] if is1d else (*objs,)  # sensible default behavior
-
-
-def cmap_changer(
-        self, func, *args, cmap=None, cmap_kw=None,
-        extend='neither', norm=None, norm_kw=None,
-        N=None, levels=None, values=None, centers=None, vmin=None, vmax=None,
-        locator=None, symmetric=False, locator_kw=None,
-        edgefix=None, labels=False, labels_kw=None, fmt=None, precision=2,
-        colorbar=False, colorbar_kw=None, panel_kw=None,
-        lw=None, linewidth=None, linewidths=None,
-        ls=None, linestyle=None, linestyles=None,
-        color=None, colors=None, edgecolor=None, edgecolors=None,
-        **kwargs):
-    """
-    Wraps methods that take a `cmap` argument (%(methods)s),
-    adds several new keyword args and features.
-    Uses the `~proplot.styletools.BinNorm` normalizer to bin data into
-    discrete color levels (see notes).
-
-    Parameters
-    ----------
-    cmap : colormap spec, optional
-        The colormap specifer, passed to the `~proplot.styletools.Colormap`
-        constructor.
-    cmap_kw : dict-like, optional
-        Passed to `~proplot.styletools.Colormap`.
-    norm : normalizer spec, optional
-        The colormap normalizer, used to warp data before passing it
-        to `~proplot.styletools.BinNorm`. This is passed to the
-        `~proplot.styletools.Norm` constructor.
-    norm_kw : dict-like, optional
-        Passed to `~proplot.styletools.Norm`.
-    extend : {'neither', 'min', 'max', 'both'}, optional
-        Where to assign unique colors to out-of-bounds data and draw
-        "extensions" (triangles, by default) on the colorbar.
-    levels, N : int or list of float, optional
-        The number of level edges, or a list of level edges. If the former,
-        `locator` is used to generate this many levels at "nice" intervals.
-        Default is :rc:`image.levels`.
-
-        Since this function also wraps `~matplotlib.axes.Axes.pcolor` and
-        `~matplotlib.axes.Axes.pcolormesh`, this means they now
-        accept the `levels` keyword arg. You can now discretize your
-        colors in a ``pcolor`` plot just like with ``contourf``.
-    values, centers : int or list of float, optional
-        The number of level centers, or a list of level centers. If provided,
-        levels are inferred using `~proplot.utils.edges`. This will override
-        any `levels` input.
-    vmin, vmax : float, optional
-        Used to determine level locations if `levels` is an integer. Actual
-        levels may not fall exactly on `vmin` and `vmax`, but the minimum
-        level will be no smaller than `vmin` and the maximum level will be
-        no larger than `vmax`.
-
-        If `vmin` or `vmax` is not provided, the minimum and maximum data
-        values are used.
-    locator : locator-spec, optional
-        The locator used to determine level locations if `levels` or `values`
-        is an integer and `vmin` and `vmax` were not provided. Passed to the
-        `~proplot.axistools.Locator` constructor. Default is
-        `~matplotlib.ticker.MaxNLocator` with ``levels`` or ``values+1``
-        integer levels.
-    locator_kw : dict-like, optional
-        Passed to `~proplot.axistools.Locator`.
-    symmetric : bool, optional
-        Toggle this to make automatically generated levels symmetric
-        about zero.
-    edgefix : bool, optional
-        Whether to fix the the `white-lines-between-filled-contours
-        <https://stackoverflow.com/q/8263769/4970632>`__
-        and `white-lines-between-pcolor-rectangles
-        <https://stackoverflow.com/q/27092991/4970632>`__
-        issues. This slows down figure rendering by a bit. Default is
-        :rc:`image.edgefix`.
-    labels : bool, optional
-        For `~matplotlib.axes.Axes.contour`, whether to add contour labels
-        with `~matplotlib.axes.Axes.clabel`. For `~matplotlib.axes.Axes.pcolor`
-        or `~matplotlib.axes.Axes.pcolormesh`, whether to add labels to the
-        center of grid boxes. In the latter case, the text will be black
-        when the luminance of the underlying grid box color is >50%%, and
-        white otherwise (see the `~proplot.styletools` documentation).
-    labels_kw : dict-like, optional
-        Ignored if `labels` is ``False``. Extra keyword args for the labels.
-        For `~matplotlib.axes.Axes.contour`, passed to
-        `~matplotlib.axes.Axes.clabel`.  For `~matplotlib.axes.Axes.pcolor`
-        or `~matplotlib.axes.Axes.pcolormesh`, passed to
-        `~matplotlib.axes.Axes.text`.
-    fmt : format-spec, optional
-        Passed to the `~proplot.styletools.Norm` constructor, used to format
-        number labels. You can also use the `precision` keyword arg.
-    precision : int, optional
-        Maximum number of decimal places for the number labels.
-        Number labels are generated with the
-        `~proplot.axistools.SimpleFormatter` formatter, which allows us to
-        limit the precision.
-    colorbar : bool, int, or str, optional
-        If not ``None``, this is a location specifying where to draw an *inset*
-        or *panel* colorbar from the resulting mappable. If ``True``, the
-        default location is used. Valid locations are described in
-        `~proplot.axes.Axes.colorbar`.
-    colorbar_kw : dict-like, optional
-        Ignored if `colorbar` is ``None``. Extra keyword args for our call
-        to `~proplot.axes.Axes.colorbar`.
-    panel_kw : dict-like, optional
-        Dictionary of keyword arguments passed to
-        `~proplot.axes.Axes.panel`, if you are generating an
-        on-the-fly panel.
-
-    Other parameters
-    ----------------
-    lw, linewidth, linewidths
-        The width of `~matplotlib.axes.Axes.contour` lines and
-        `~proplot.axes.Axes.parametric` lines. Also the width of lines
-        *between* `~matplotlib.axes.Axes.pcolor` boxes,
-        `~matplotlib.axes.Axes.pcolormesh` boxes, and
-        `~matplotlib.axes.Axes.contourf` filled contours.
-    ls, linestyle, linestyles
-        As above, but for the line style.
-    color, colors, edgecolor, edgecolors
-        As above, but for the line color.
-    *args, **kwargs
-        Passed to the matplotlib plotting method.
-
-    Notes
-    -----
-    The `~proplot.styletools.BinNorm` normalizer, used with all colormap
-    plots, makes sure that your "levels" always span the full range of colors
-    in the colormap, whether you are extending max, min, neither, or both. By
-    default, when you select `extend` not ``'both'``, matplotlib seems to just
-    cut off the most intense colors (reserved for coloring "out of bounds"
-    data), even though they are not being used.
-
-    This could also be done by limiting the number of colors in the colormap
-    lookup table by selecting a smaller ``N`` (see
-    `~matplotlib.colors.LinearSegmentedColormap`).  But I prefer the approach
-    of always building colormaps with hi-res lookup tables, and leaving the job
-    of normalizing data values to colormap locations to the
-    `~matplotlib.colors.Normalize` object.
-
-    See also
-    --------
-    `~proplot.styletools.Colormap`, `~proplot.styletools.Norm`,
-    `~proplot.styletools.BinNorm`
-    """
->>>>>>> c0f4df3c
     # No mutable defaults
     cmap_kw = cmap_kw or {}
     norm_kw = norm_kw or {}
@@ -2362,7 +1456,6 @@
         self.colorbar(obj, **colorbar_kw)
     return obj
 
-<<<<<<< HEAD
 cmap_changer_kwargs = """
 cmap : colormap spec, optional
     The colormap specifer, passed to the `~proplot.styletools.Colormap`
@@ -2470,83 +1563,6 @@
     color=None, marker=None, lw=None, linewidth=None,
     dashes=None, linestyle=None, markersize=None, frameon=None, frame=None,
     **kwargs):
-=======
-
-def legend_wrapper(
-        self, handles=None, labels=None, ncol=None, ncols=None,
-        center=None, order='C', loc=None, label=None, title=None,
-        fontsize=None, fontweight=None, fontcolor=None,
-        color=None, marker=None, lw=None, linewidth=None,
-        dashes=None, linestyle=None, markersize=None, frameon=None, frame=None,
-        **kwargs):
-    """
-    Wraps `~proplot.axes.Axes` `~proplot.axes.Axes.legend` and
-    `~proplot.subplots.Figure` `~proplot.subplots.Figure.legend`, adds some
-    handy features.
-
-    Parameters
-    ----------
-    handles : list of `~matplotlib.artist.Artist`, optional
-        List of artists instances, or list of lists of artist instances (see
-        the `center` keyword). If ``None``, the artists are retrieved with
-        `~matplotlib.axes.Axes.get_legend_handles_labels`.
-    labels : list of str, optional
-        Matching list of string labels, or list of lists of string labels (see
-        the `center` keywod). If ``None``, the labels are retrieved by calling
-        `~matplotlib.artist.Artist.get_label` on each
-        `~matplotlib.artist.Artist` in `handles`.
-    ncol, ncols : int, optional
-        The number of columns. `ncols` is an alias, added
-        for consistency with `~matplotlib.pyplot.subplots`.
-    order : {'C', 'F'}, optional
-        Whether legend handles are drawn in row-major (``'C'``) or column-major
-        (``'F'``) order. Analagous to `numpy.array` ordering. For some reason
-        ``'F'`` was the original matplotlib default. Default is ``'C'``.
-    center : bool, optional
-        Whether to center each legend row individually. If ``True``, we
-        actually draw successive single-row legends stacked on top of each
-        other.
-
-        If ``None``, we infer this setting from `handles`. Default is ``True``
-        if `handles` is a list of lists; each sublist is used as a *row*
-        in the legend. Otherwise, default is ``False``.
-    loc : int or str, optional
-        The legend location. The following location keys are valid.
-
-        ==================  ==========================================================
-        Location            Valid keys
-        ==================  ==========================================================
-        "best" possible     ``0``, ``'best'``, ``'b'``, ``'i'``, ``'inset'``
-        upper right         ``1``, ``'upper right'``, ``'ur'``
-        upper left          ``2``, ``'upper left'``, ``'ul'``
-        lower left          ``3``, ``'lower left'``, ``'ll'``
-        lower right         ``4``, ``'lower right'``, ``'lr'``
-        center left         ``5``, ``'center left'``, ``'cl'``
-        center right        ``6``, ``'center right'``, ``'cr'``
-        lower center        ``7``, ``'lower center'``, ``'lc'``
-        upper center        ``8``, ``'upper center'``, ``'uc'``
-        center              ``9``, ``'center'``, ``'c'``
-        ==================  ==========================================================
-
-    label, title : str, optional
-        The legend title. The `label` keyword is also accepted, for consistency
-        with `colorbar`.
-    fontsize, fontweight, fontcolor : optional
-        The font size, weight, and color for legend text.
-    color, lw, linewidth, marker, linestyle, dashes, markersize : property-spec, optional
-        Properties used to override the legend handles. For example, if you
-        want a legend that describes variations in line style ignoring
-        variations in color, you might want to use ``color='k'``. For now this
-        does not include `facecolor`, `edgecolor`, and `alpha`, because
-        `~matplotlib.axes.Axes.legend` uses these keyword args to modify the
-        frame properties.
-
-    Other parameters
-    ----------------
-    **kwargs
-        Passed to `~matplotlib.axes.Axes.legend`.
-    """  # noqa
->>>>>>> c0f4df3c
     # First get legend settings and interpret kwargs.
     if order not in ('F', 'C'):
         raise ValueError(
@@ -2836,7 +1852,6 @@
         leg.set_clip_on(False)
     return legs[0] if len(legs) == 1 else (*legs,)
 
-<<<<<<< HEAD
 legend_kwargs = """
 handles : list of `~matplotlib.artist.Artist`, optional
     List of artists instances, or list of lists of artist instances (see
@@ -2912,138 +1927,6 @@
     ticklabelsize=None, ticklabelweight=None, ticklabelcolor=None,
     fixticks=False,
     **kwargs):
-=======
-
-def colorbar_wrapper(
-        self, mappable, values=None,
-        extend=None, extendsize=None,
-        title=None, label=None,
-        grid=None, tickminor=None,
-        tickloc=None, ticklocation=None,
-        locator=None, ticks=None, maxn=None, maxn_minor=None,
-        minorlocator=None, minorticks=None,
-        locator_kw=None, minorlocator_kw=None,
-        formatter=None, ticklabels=None, formatter_kw=None,
-        norm=None, norm_kw=None,  # normalizer to use when passing colors/lines
-        orientation='horizontal',
-        edgecolor=None, linewidth=None,
-        labelsize=None, labelweight=None, labelcolor=None,
-        ticklabelsize=None, ticklabelweight=None, ticklabelcolor=None,
-        fixticks=False,
-        **kwargs):
-    """
-    Wraps `~proplot.axes.Axes` `~proplot.axes.Axes.colorbar` and
-    `~proplot.subplots.Figure` `~proplot.subplots.Figure.colorbar`, adds some
-    handy features.
-
-    Parameters
-    ----------
-    mappable : mappable, list of plot handles, list of color-spec, or colormap-spec
-        There are four options here:
-
-        1. A mappable object. Basically, any object with a ``get_cmap`` method,
-           like the objects returned by `~matplotlib.axes.Axes.contourf` and
-           `~matplotlib.axes.Axes.pcolormesh`.
-        2. A list of "plot handles". Basically, any object with a ``get_color``
-           method, like `~matplotlib.lines.Line2D` instances. A colormap will
-           be generated from the colors of these objects, and colorbar levels
-           will be selected using `values`.  If `values` is ``None``, we try
-           to infer them by converting the handle labels returned by
-           `~matplotlib.artist.Artist.get_label` to `float`. Otherwise, it is
-           set to ``np.linspace(0, 1, len(mappable))``.
-        3. A list of hex strings, color string names, or RGB tuples. A colormap
-           will be generated from these colors, and colorbar levels will be
-           selected using `values`. If `values` is ``None``, it is set to
-           ``np.linspace(0, 1, len(mappable))``.
-        4. A `~matplotlib.colors.Colormap` instance. In this case, a colorbar
-           will be drawn using this colormap and with levels determined by
-           `values`. If `values` is ``None``, it is set to
-           ``np.linspace(0, 1, cmap._N)``.
-
-    values : list of float, optional
-        Ignored if `mappable` is a mappable object. This maps each color or
-        plot handle in the `mappable` list to numeric values, from which a
-        colormap and normalizer are constructed.
-    extend : {None, 'neither', 'both', 'min', 'max'}, optional
-        Direction for drawing colorbar "extensions" (i.e. references to
-        out-of-bounds data with a unique color). These are triangles by
-        default. If ``None``, we try to use the ``extend`` attribute on the
-        mappable object. If the attribute is unavailable, we use ``'neither'``.
-    extendsize : float or str, optional
-        The length of the colorbar "extensions" in *physical units*.
-        If float, units are inches. If string, units are interpreted
-        by `~proplot.utils.units`. Default is :rc:`colorbar.insetextend`
-        for inset colorbars and :rc:`colorbar.extend` for outer colorbars.
-
-        This is handy if you have multiple colorbars in one figure.
-        With the matplotlib API, it is really hard to get triangle
-        sizes to match, because the `extendsize` units are *relative*.
-    tickloc, ticklocation : {'bottom', 'top', 'left', 'right'}, optional
-        Where to draw tick marks on the colorbar.
-    label, title : str, optional
-        The colorbar label. The `title` keyword is also accepted for
-        consistency with `legend`.
-    grid : bool, optional
-        Whether to draw "gridlines" between each level of the colorbar.
-        Default is :rc:`colorbar.grid`.
-    tickminor : bool, optional
-        Whether to put minor ticks on the colorbar. Default is ``False``.
-    locator, ticks : locator spec, optional
-        Used to determine the colorbar tick mark positions. Passed to the
-        `~proplot.axistools.Locator` constructor.
-    maxn : int, optional
-        Used if `locator` is ``None``. Determines the maximum number of levels
-        that are ticked. Default depends on the colorbar length relative
-        to the font size. The keyword name "maxn" is meant to mimic
-        the `~matplotlib.ticker.MaxNLocator` class name.
-    maxn_minor : int, optional
-        As with `maxn`, but for minor tick positions. Default depends
-        on the colorbar length.
-    locator_kw : dict-like, optional
-        The locator settings. Passed to `~proplot.axistools.Locator`.
-    minorlocator, minorticks
-        As with `locator`, but for the minor tick marks.
-    minorlocator_kw
-        As for `locator_kw`, but for the minor locator.
-    formatter, ticklabels : formatter spec, optional
-        The tick label format. Passed to the `~proplot.axistools.Formatter`
-        constructor.
-    formatter_kw : dict-like, optional
-        The formatter settings. Passed to `~proplot.axistools.Formatter`.
-    norm : normalizer spec, optional
-        Ignored if `values` is ``None``. The normalizer
-        for converting `values` to colormap colors. Passed to the
-        `~proplot.styletools.Norm` constructor. As an example, if your
-        values are logarithmically spaced but you want the level boundaries
-        to appear halfway in-between the colorbar tick marks, try
-        ``norm='log'``.
-    norm_kw : dict-like, optional
-        The normalizer settings. Passed to `~proplot.styletools.Norm`.
-    edgecolor, linewidth : optional
-        The edge color and line width for the colorbar outline.
-    labelsize, labelweight, labelcolor : optional
-        The font size, weight, and color for colorbar label text.
-    ticklabelsize, ticklabelweight, ticklabelcolor : optional
-        The font size, weight, and color for colorbar tick labels.
-    fixticks : bool, optional
-        For complicated normalizers (e.g. `~matplotlib.colors.LogNorm`), the
-        colorbar minor and major ticks can appear misaligned. When `fixticks`
-        is ``True``, this misalignment is fixed. Default is ``False``.
-
-        This will give incorrect positions when the colormap index does not
-        appear to vary "linearly" from left-to-right across the colorbar (for
-        example, when the leftmost colormap colors seem to be "pulled" to the
-        right farther than normal). In this case, you should stick with
-        ``fixticks=False``.
-    orientation : {'horizontal', 'vertical'}, optional
-        The colorbar orientation. You should not have to explicitly set this.
-
-    Other parameters
-    ----------------
-    **kwargs
-        Passed to `~matplotlib.figure.Figure.colorbar`.
-    """  # noqa
->>>>>>> c0f4df3c
     # Developer notes
     # * Colorbar axes must be of type `matplotlib.axes.Axes`,
     #   not `~proplot.axes.Axes`, because colorbar uses some internal methods
@@ -3411,7 +2294,6 @@
         cb.solids.set_edgecolor('face')
     return cb
 
-<<<<<<< HEAD
 colorbar_args = """
 mappable : mappable, list of plot handles, list of color-spec, or colormap-spec
     There are four options here:
@@ -3521,9 +2403,6 @@
 # Create decorators from wrapper functions
 #------------------------------------------------------------------------------#
 # Basemap object caller decorator
-=======
-
->>>>>>> c0f4df3c
 def _redirect(func):
     """Docorator that calls the basemap version of the function of the
     same name. This must be applied as innermost decorator, which means it must
@@ -3608,7 +2487,6 @@
 
 # Auto generated decorators. Each wrapper internally calls
 # func(self, ...) somewhere.
-<<<<<<< HEAD
 _add_errorbars         = _wrapper_decorator(add_errorbars)
 _default_latlon        = _wrapper_decorator(default_latlon)
 _default_crs           = _wrapper_decorator(default_crs)
@@ -3616,24 +2494,4 @@
 _cmap_changer          = _wrapper_decorator(cmap_changer)
 _cycle_changer         = _wrapper_decorator(cycle_changer)
 _standardize_1d        = _wrapper_decorator(standardize_1d)
-_standardize_2d        = _wrapper_decorator(standardize_2d)
-=======
-_add_errorbars = _wrapper_decorator(add_errorbars)
-_bar_wrapper = _wrapper_decorator(bar_wrapper)
-_barh_wrapper = _wrapper_decorator(barh_wrapper)
-_default_latlon = _wrapper_decorator(default_latlon)
-_boxplot_wrapper = _wrapper_decorator(boxplot_wrapper)
-_default_crs = _wrapper_decorator(default_crs)
-_default_transform = _wrapper_decorator(default_transform)
-_cmap_changer = _wrapper_decorator(cmap_changer)
-_cycle_changer = _wrapper_decorator(cycle_changer)
-_fill_between_wrapper = _wrapper_decorator(fill_between_wrapper)
-_fill_betweenx_wrapper = _wrapper_decorator(fill_betweenx_wrapper)
-_hist_wrapper = _wrapper_decorator(hist_wrapper)
-_plot_wrapper = _wrapper_decorator(plot_wrapper)
-_scatter_wrapper = _wrapper_decorator(scatter_wrapper)
-_standardize_1d = _wrapper_decorator(standardize_1d)
-_standardize_2d = _wrapper_decorator(standardize_2d)
-_text_wrapper = _wrapper_decorator(text_wrapper)
-_violinplot_wrapper = _wrapper_decorator(violinplot_wrapper)
->>>>>>> c0f4df3c
+_standardize_2d        = _wrapper_decorator(standardize_2d)