--- conflicted
+++ resolved
@@ -1,6 +1,5 @@
 #!/usr/bin/env python3
 # Import everything into the top-level module namespace
-<<<<<<< HEAD
 #------------------------------------------------------------------------------#
 # Monkey patch warnings format for warnings issued by ProPlot, make sure to
 # detect if this is just a matplotlib warning traced back to ProPlot code by
@@ -8,11 +7,6 @@
 # See: https://stackoverflow.com/a/2187390/4970632
 # For internal warning call signature: https://docs.python.org/3/library/warnings.html#warnings.showwarning
 # For default warning source code see: https://github.com/python/cpython/blob/master/Lib/warnings.py
-=======
-# Make sure to load styletools early so we can try to update TTFPATH before
-# the fontManager is loaded by other modules (requiring a rebuild)
-import os as _os
->>>>>>> e14f6809
 import warnings as _warnings
 import pkg_resources as _pkg
 from .utils import _benchmark
@@ -74,7 +68,6 @@
     if not _os.path.isdir(_rc_sub):
         _os.mkdir(_rc_sub)
 
-<<<<<<< HEAD
 # Import stuff in reverse dependency order
 # Make sure to load styletools early so we can try to update TTFPATH before
 # the fontManager is loaded by other modules (requiring a rebuild)
@@ -95,23 +88,6 @@
         from .axes import *
     with _benchmark('subplots'):
         from .subplots import *
-=======
-# Initialize customization file
-_rc_file = _os.path.join(_os.path.expanduser('~'), '.proplotrc')
-_rc_file_default = _os.path.join(_os.path.dirname(__file__), '.proplotrc')
-if not _os.path.isfile(_rc_file):
-    with open(_rc_file_default) as f:
-        lines = ''.join(
-            '#   ' + line if line.strip() and line[0] != '#' else line
-            for line in f.readlines()
-        )
-    with open(_rc_file, 'x') as f:
-        f.write(
-            '# User default settings\n'
-            '# See https://proplot.readthedocs.io/en/latest/rctools.html\n'
-            + lines
-        )
->>>>>>> e14f6809
 
 # SCM versioning
 name = 'proplot'
