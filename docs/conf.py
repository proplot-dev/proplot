--- conflicted
+++ resolved
@@ -13,12 +13,6 @@
 
 import os
 import sys
-<<<<<<< HEAD
-import matplotlib # load matplotlibrc and set up docstring settings  # noqa
-from pygments.formatters import HtmlFormatter
-from pygments.styles import get_all_styles
-=======
->>>>>>> c2e75842
 
 # Add proplot to path for sphinx-automodapi
 sys.path.insert(0, os.path.abspath('..'))
